--- conflicted
+++ resolved
@@ -985,7 +985,6 @@
     // endregion ### Members
 
     // region ### Exceptions
-<<<<<<< HEAD
 
     @ExportMessage
     boolean isException() {
@@ -1028,88 +1027,28 @@
         checkNotForeign();
         if (isMetaObject()) {
             return getKlass().getMeta().java_lang_Class_getSimpleName.invokeDirect(this);
-=======
-
-    @ExportMessage
-    boolean isException() {
-        checkNotForeign();
-        return !isNull(this) && instanceOf(this, getKlass().getMeta().java_lang_Throwable);
-    }
-
-    @ExportMessage
-    RuntimeException throwException(@Shared("error") @Cached BranchProfile error) throws UnsupportedMessageException {
-        checkNotForeign();
-        if (isException()) {
-            throw Meta.throwException(this);
         }
         error.enter();
         throw UnsupportedMessageException.create();
     }
 
-    // endregion ### Exceptions
-
-    // region ### Meta-objects
-
-    @ExportMessage
-    boolean isMetaObject() {
-        checkNotForeign();
-        return !isNull(this) && getKlass() == getKlass().getMeta().java_lang_Class;
-    }
-
-    @ExportMessage
-    public Object getMetaQualifiedName(@Shared("error") @Cached BranchProfile error) throws UnsupportedMessageException {
+    @ExportMessage
+    boolean isMetaInstance(Object instance, @Shared("error") @Cached BranchProfile error) throws UnsupportedMessageException {
         checkNotForeign();
         if (isMetaObject()) {
-            return getKlass().getMeta().java_lang_Class_getTypeName.invokeDirect(this);
->>>>>>> 0757aca1
+            return instance instanceof StaticObject && instanceOf((StaticObject) instance, getMirrorKlass());
         }
         error.enter();
         throw UnsupportedMessageException.create();
     }
 
     @ExportMessage
-<<<<<<< HEAD
-    boolean isMetaInstance(Object instance, @Shared("error") @Cached BranchProfile error) throws UnsupportedMessageException {
-        checkNotForeign();
-        if (isMetaObject()) {
-            return instance instanceof StaticObject && instanceOf((StaticObject) instance, getMirrorKlass());
-=======
-    Object getMetaSimpleName(@Shared("error") @Cached BranchProfile error) throws UnsupportedMessageException {
-        checkNotForeign();
-        if (isMetaObject()) {
-            return getKlass().getMeta().java_lang_Class_getSimpleName.invokeDirect(this);
->>>>>>> 0757aca1
-        }
-        error.enter();
-        throw UnsupportedMessageException.create();
-    }
-
-    @ExportMessage
-<<<<<<< HEAD
     boolean hasMetaObject() {
         checkNotForeign();
         return !isNull(this);
     }
 
     @ExportMessage
-=======
-    boolean isMetaInstance(Object instance, @Shared("error") @Cached BranchProfile error) throws UnsupportedMessageException {
-        checkNotForeign();
-        if (isMetaObject()) {
-            return instance instanceof StaticObject && instanceOf((StaticObject) instance, getMirrorKlass());
-        }
-        error.enter();
-        throw UnsupportedMessageException.create();
-    }
-
-    @ExportMessage
-    boolean hasMetaObject() {
-        checkNotForeign();
-        return !isNull(this);
-    }
-
-    @ExportMessage
->>>>>>> 0757aca1
     Object getMetaObject(@Shared("error") @Cached BranchProfile error) throws UnsupportedMessageException {
         checkNotForeign();
         if (hasMetaObject()) {
@@ -1291,11 +1230,7 @@
                 return zoneId.asTimeZone(error);
             } else if (instanceOf(this, meta.java_time_Instant) ||
                             instanceOf(this, meta.java_util_Date)) {
-<<<<<<< HEAD
-                return UTC;
-=======
                 return ZoneId.of("UTC");
->>>>>>> 0757aca1
             }
         }
         error.enter();
@@ -1876,11 +1811,7 @@
     @TruffleBoundary(allowInlining = true)
     public void setByteFieldVolatile(Field field, byte value) {
         checkNotForeign();
-<<<<<<< HEAD
         UNSAFE.putByteVolatile(primitiveFields, getPrimitiveFieldOffset(field.getIndex()), value);
-=======
-        UNSAFE.putByteVolatile(primitiveFields, getPrimitiveFieldIndex(field.getIndex()), value);
->>>>>>> 0757aca1
     }
 
     public void setCharField(Field field, char value) {
@@ -1896,16 +1827,8 @@
 
     @TruffleBoundary(allowInlining = true)
     public void setCharFieldVolatile(Field field, char value) {
-<<<<<<< HEAD
-        if (isForeignObject()) {
-            CompilerDirectives.transferToInterpreter();
-            throw EspressoError.shouldNotReachHere("Unexpected foreign object");
-        }
+        checkNotForeign();
         UNSAFE.putCharVolatile(primitiveFields, getPrimitiveFieldOffset(field.getIndex()), value);
-=======
-        checkNotForeign();
-        UNSAFE.putCharVolatile(primitiveFields, getPrimitiveFieldIndex(field.getIndex()), value);
->>>>>>> 0757aca1
     }
 
     public void setShortField(Field field, short value) {
@@ -1922,11 +1845,7 @@
     @TruffleBoundary(allowInlining = true)
     public void setShortFieldVolatile(Field field, short value) {
         checkNotForeign();
-<<<<<<< HEAD
         UNSAFE.putShortVolatile(primitiveFields, getPrimitiveFieldOffset(field.getIndex()), value);
-=======
-        UNSAFE.putShortVolatile(primitiveFields, getPrimitiveFieldIndex(field.getIndex()), value);
->>>>>>> 0757aca1
     }
 
     public void setIntField(Field field, int value) {
@@ -1943,11 +1862,7 @@
     @TruffleBoundary(allowInlining = true)
     public void setIntFieldVolatile(Field field, int value) {
         checkNotForeign();
-<<<<<<< HEAD
         UNSAFE.putIntVolatile(primitiveFields, getPrimitiveFieldOffset(field.getIndex()), value);
-=======
-        UNSAFE.putIntVolatile(primitiveFields, getPrimitiveFieldIndex(field.getIndex()), value);
->>>>>>> 0757aca1
     }
 
     public void setFloatField(Field field, float value) {
