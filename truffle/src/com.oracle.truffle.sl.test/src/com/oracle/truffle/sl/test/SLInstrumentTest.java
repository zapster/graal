/*
 * Copyright (c) 2017, 2018, Oracle and/or its affiliates. All rights reserved.
 * DO NOT ALTER OR REMOVE COPYRIGHT NOTICES OR THIS FILE HEADER.
 *
 * The Universal Permissive License (UPL), Version 1.0
 *
 * Subject to the condition set forth below, permission is hereby granted to any
 * person obtaining a copy of this software, associated documentation and/or
 * data (collectively the "Software"), free of charge and under any and all
 * copyright rights in the Software, and any and all patent rights owned or
 * freely licensable by each licensor hereunder covering either (i) the
 * unmodified Software as contributed to or provided by such licensor, or (ii)
 * the Larger Works (as defined below), to deal in both
 *
 * (a) the Software, and
 *
 * (b) any piece of software and/or hardware listed in the lrgrwrks.txt file if
 * one is included with the Software each a "Larger Work" to which the Software
 * is contributed by such licensors),
 *
 * without restriction, including without limitation the rights to copy, create
 * derivative works of, display, perform, and distribute the Software and make,
 * use, sell, offer for sale, import, export, have made, and have sold the
 * Software and the Larger Work(s), and to sublicense the foregoing rights on
 * either these or other terms.
 *
 * This license is subject to the following condition:
 *
 * The above copyright notice and either this complete permission notice or at a
 * minimum a reference to the UPL must be included in all copies or substantial
 * portions of the Software.
 *
 * THE SOFTWARE IS PROVIDED "AS IS", WITHOUT WARRANTY OF ANY KIND, EXPRESS OR
 * IMPLIED, INCLUDING BUT NOT LIMITED TO THE WARRANTIES OF MERCHANTABILITY,
 * FITNESS FOR A PARTICULAR PURPOSE AND NONINFRINGEMENT. IN NO EVENT SHALL THE
 * AUTHORS OR COPYRIGHT HOLDERS BE LIABLE FOR ANY CLAIM, DAMAGES OR OTHER
 * LIABILITY, WHETHER IN AN ACTION OF CONTRACT, TORT OR OTHERWISE, ARISING FROM,
 * OUT OF OR IN CONNECTION WITH THE SOFTWARE OR THE USE OR OTHER DEALINGS IN THE
 * SOFTWARE.
 */
package com.oracle.truffle.sl.test;

import static org.junit.Assert.assertEquals;
import static org.junit.Assert.assertFalse;
import static org.junit.Assert.assertNotNull;
import static org.junit.Assert.assertNull;
import static org.junit.Assert.assertTrue;
import static org.junit.Assert.fail;

import java.io.BufferedReader;
import java.io.ByteArrayInputStream;
import java.io.ByteArrayOutputStream;
import java.io.IOException;
import java.io.InputStream;
import java.io.InputStreamReader;
import java.io.PrintStream;
import java.math.BigInteger;
import java.util.ArrayList;
import java.util.List;
<<<<<<< HEAD
import java.util.Map;
=======
import java.util.concurrent.Semaphore;
>>>>>>> 39c1720f

import org.graalvm.polyglot.Context;
import org.graalvm.polyglot.Engine;
import org.graalvm.polyglot.Instrument;
import org.graalvm.polyglot.PolyglotException;
import org.graalvm.polyglot.Source;
<<<<<<< HEAD
import org.junit.Assert;
=======
import org.graalvm.polyglot.Value;
import org.junit.Assume;
>>>>>>> 39c1720f
import org.junit.Test;

import com.oracle.truffle.api.CompilerDirectives;
import com.oracle.truffle.api.CompilerDirectives.CompilationFinal;
import com.oracle.truffle.api.Scope;
import com.oracle.truffle.api.frame.MaterializedFrame;
import com.oracle.truffle.api.frame.VirtualFrame;
import com.oracle.truffle.api.instrumentation.EventBinding;
import com.oracle.truffle.api.instrumentation.EventContext;
import com.oracle.truffle.api.instrumentation.ExecutionEventListener;
import com.oracle.truffle.api.instrumentation.ProbeNode;
import com.oracle.truffle.api.instrumentation.SourceSectionFilter;
<<<<<<< HEAD
import com.oracle.truffle.api.instrumentation.TruffleInstrument;
=======
import com.oracle.truffle.api.instrumentation.StandardTags;
import com.oracle.truffle.api.instrumentation.StandardTags.CallTag;
import com.oracle.truffle.api.instrumentation.TruffleInstrument;
import com.oracle.truffle.api.interop.ForeignAccess;
import com.oracle.truffle.api.interop.KeyInfo;
import com.oracle.truffle.api.interop.Message;
import com.oracle.truffle.api.interop.MessageResolution;
import com.oracle.truffle.api.interop.Resolve;
>>>>>>> 39c1720f
import com.oracle.truffle.api.interop.TruffleObject;
import com.oracle.truffle.api.interop.UnknownIdentifierException;
import com.oracle.truffle.api.interop.UnsupportedMessageException;
import com.oracle.truffle.api.nodes.Node;
import com.oracle.truffle.api.nodes.RootNode;
<<<<<<< HEAD
=======
import com.oracle.truffle.api.source.SourceSection;
import com.oracle.truffle.sl.runtime.SLBigNumber;
import com.oracle.truffle.tck.DebuggerTester;
>>>>>>> 39c1720f

/**
 * Test of SL instrumentation.
 */
public class SLInstrumentTest {

    @Test
    public void testLexicalScopes() throws Exception {
        String code = "function test(n) {\n" +
                        "  a = 1;\n" +          // 2
                        "  if (a > 0) {\n" +
                        "    b = 10;\n" +
                        "    println(b);\n" +   // 5
                        "  }\n" +
                        "  if (a == 1) {\n" +
                        "    b = 20;\n" +
                        "    a = 0;\n" +
                        "    c = 1;\n" +        // 10
                        "    if (b > 0) {\n" +
                        "      a = 4;\n" +
                        "      b = 5;\n" +
                        "      c = 6;\n" +
                        "      d = 7;\n" +      // 15
                        "      println(d);\n" +
                        "    }\n" +
                        "  }\n" +
                        "  println(b);\n" +
                        "  println(a);\n" +     // 20
                        "}\n" +
                        "function main() {\n" +
                        "  test(\"n_n\");\n" +
                        "}";
        Source source = Source.newBuilder("sl", code, "testing").build();
        List<Throwable> throwables;
        try (Engine engine = Engine.newBuilder().out(new java.io.OutputStream() {
            // null output stream
            @Override
            public void write(int b) throws IOException {
            }
        }).build()) {
            Instrument envInstr = engine.getInstruments().get("testEnvironmentHandlerInstrument");
            TruffleInstrument.Env env = envInstr.lookup(Environment.class).env;
            throwables = new ArrayList<>();
            env.getInstrumenter().attachExecutionEventListener(SourceSectionFilter.newBuilder().lineIn(1, source.getLineCount()).build(), new ExecutionEventListener() {
                @Override
                public void onEnter(EventContext context, VirtualFrame frame) {
                    Node node = context.getInstrumentedNode();
                    Iterable<Scope> lexicalScopes = env.findLocalScopes(node, null);
                    Iterable<Scope> dynamicScopes = env.findLocalScopes(node, frame);
                    try {
                        verifyLexicalScopes(lexicalScopes, dynamicScopes, context.getInstrumentedSourceSection().getStartLine(), frame.materialize());
                    } catch (ThreadDeath t) {
                        throw t;
                    } catch (Throwable t) {
                        CompilerDirectives.transferToInterpreter();
                        PrintStream lsErr = System.err;
                        lsErr.println("Line = " + context.getInstrumentedSourceSection().getStartLine());
                        lsErr.println("Node = " + node + ", class = " + node.getClass().getName());
                        t.printStackTrace(lsErr);
                        throwables.add(t);
                    }
                }

                @Override
                public void onReturnValue(EventContext context, VirtualFrame frame, Object result) {
                }

                @Override
                public void onReturnExceptional(EventContext context, VirtualFrame frame, Throwable exception) {
                }
            });
            Context.newBuilder().engine(engine).build().eval(source);
        }
        assertTrue(throwables.toString(), throwables.isEmpty());
    }

    @CompilerDirectives.TruffleBoundary
    private static void verifyLexicalScopes(Iterable<Scope> lexicalScopes, Iterable<Scope> dynamicScopes, int line, MaterializedFrame frame) {
        int depth = 0;
        switch (line) {
            case 1:
                break;
            case 2:
                for (Scope ls : lexicalScopes) {
                    // Test that ls.getNode() returns the current root node:
                    checkRootNode(ls, "test", frame);
                    TruffleObject arguments = (TruffleObject) ls.getArguments();
                    checkVars(arguments, "n", null);
                    TruffleObject variables = (TruffleObject) ls.getVariables();
                    checkVars(variables, "n", null);
                    depth++;
                }
                assertEquals("LexicalScope depth", 1, depth);
                depth = 0;
                for (Scope ls : dynamicScopes) {
                    // Test that ls.getNode() returns the current root node:
                    checkRootNode(ls, "test", frame);
                    TruffleObject arguments = (TruffleObject) ls.getArguments();
                    checkVars(arguments, "n", "n_n");
                    TruffleObject variables = (TruffleObject) ls.getVariables();
                    checkVars(variables, "n", "n_n");
                    depth++;
                }
                assertEquals("DynamicScope depth", 1, depth);
                break;
            case 3:
            case 7:
            case 19:
            case 20:
                for (Scope ls : lexicalScopes) {
                    checkRootNode(ls, "test", frame);
                    TruffleObject arguments = (TruffleObject) ls.getArguments();
                    checkVars(arguments, "n", null);
                    TruffleObject variables = (TruffleObject) ls.getVariables();
                    checkVars(variables, "n", null, "a", null);
                    depth++;
                }
                assertEquals("LexicalScope depth", 1, depth);
                depth = 0;
                for (Scope ls : dynamicScopes) {
                    checkRootNode(ls, "test", frame);
                    TruffleObject arguments = (TruffleObject) ls.getArguments();
                    checkVars(arguments, "n", "n_n");
                    TruffleObject variables = (TruffleObject) ls.getVariables();
                    long aVal = (line < 19) ? 1L : 4L;
                    checkVars(variables, "n", "n_n", "a", aVal);
                    depth++;
                }
                assertEquals("DynamicScope depth", 1, depth);
                break;
            case 4:
            case 8:
                for (Scope ls : lexicalScopes) {
                    if (depth == 0) {
                        checkBlock(ls);
                        TruffleObject variables = (TruffleObject) ls.getVariables();
                        checkVars(variables);
                        assertNull(ls.getArguments());
                    } else {
                        checkRootNode(ls, "test", frame);
                        TruffleObject variables = (TruffleObject) ls.getVariables();
                        checkVars(variables, "n", null, "a", null);
                        TruffleObject arguments = (TruffleObject) ls.getArguments();
                        checkVars(arguments, "n", null);
                    }
                    depth++;
                }
                assertEquals("LexicalScope depth", 2, depth);
                depth = 0;
                for (Scope ls : dynamicScopes) {
                    if (depth == 0) {
                        checkBlock(ls);
                        TruffleObject variables = (TruffleObject) ls.getVariables();
                        checkVars(variables);
                        assertNull(ls.getArguments());
                    } else {
                        checkRootNode(ls, "test", frame);
                        TruffleObject variables = (TruffleObject) ls.getVariables();
                        checkVars(variables, "n", "n_n", "a", 1L);
                        TruffleObject arguments = (TruffleObject) ls.getArguments();
                        checkVars(arguments, "n", "n_n");
                    }
                    depth++;
                }
                assertEquals("DynamicScope depth", 2, depth);
                break;
            case 5:
            case 9:
            case 10:
                for (Scope ls : lexicalScopes) {
                    if (depth == 0) {
                        checkBlock(ls);
                        TruffleObject variables = (TruffleObject) ls.getVariables();
                        checkVars(variables, "b", null);
                        assertNull(ls.getArguments());
                    } else {
                        checkRootNode(ls, "test", frame);
                        TruffleObject variables = (TruffleObject) ls.getVariables();
                        checkVars(variables, "n", null, "a", null);
                        TruffleObject arguments = (TruffleObject) ls.getArguments();
                        checkVars(arguments, "n", null);
                    }
                    depth++;
                }
                assertEquals("LexicalScope depth", 2, depth);
                depth = 0;
                for (Scope ls : dynamicScopes) {
                    if (depth == 0) {
                        checkBlock(ls);
                        TruffleObject variables = (TruffleObject) ls.getVariables();
                        long bVal = (line == 5) ? 10L : 20L;
                        checkVars(variables, "b", bVal);
                        assertNull(ls.getArguments());
                    } else {
                        checkRootNode(ls, "test", frame);
                        TruffleObject variables = (TruffleObject) ls.getVariables();
                        long aVal = (line == 10) ? 0L : 1L;
                        checkVars(variables, "n", "n_n", "a", aVal);
                        TruffleObject arguments = (TruffleObject) ls.getArguments();
                        checkVars(arguments, "n", "n_n");
                    }
                    depth++;
                }
                assertEquals("DynamicScope depth", 2, depth);
                break;
            case 11:
                for (Scope ls : lexicalScopes) {
                    if (depth == 0) {
                        checkBlock(ls);
                        TruffleObject variables = (TruffleObject) ls.getVariables();
                        checkVars(variables, "b", null, "c", null);
                        assertNull(ls.getArguments());
                    } else {
                        checkRootNode(ls, "test", frame);
                    }
                    depth++;
                }
                assertEquals("LexicalScope depth", 2, depth);
                depth = 0;
                for (Scope ls : dynamicScopes) {
                    if (depth == 0) {
                        checkBlock(ls);
                        TruffleObject variables = (TruffleObject) ls.getVariables();
                        checkVars(variables, "b", 20L, "c", 1L);
                        assertNull(ls.getArguments());
                    } else {
                        checkRootNode(ls, "test", frame);
                    }
                    depth++;
                }
                assertEquals("DynamicScope depth", 2, depth);
                break;
            case 12:
            case 13:
            case 14:
            case 15:
                for (Scope ls : lexicalScopes) {
                    if (depth == 0) {
                        checkBlock(ls);
                        TruffleObject variables = (TruffleObject) ls.getVariables();
                        checkVars(variables);
                        assertNull(ls.getArguments());
                    } else if (depth == 1) {
                        checkBlock(ls);
                        TruffleObject variables = (TruffleObject) ls.getVariables();
                        checkVars(variables, "b", null, "c", null);
                        assertNull(ls.getArguments());
                    } else {
                        checkRootNode(ls, "test", frame);
                        TruffleObject variables = (TruffleObject) ls.getVariables();
                        checkVars(variables, "n", null, "a", null);
                    }
                    depth++;
                }
                assertEquals("LexicalScope depth", 3, depth);
                depth = 0;
                for (Scope ls : dynamicScopes) {
                    if (depth == 0) {
                        checkBlock(ls);
                        TruffleObject variables = (TruffleObject) ls.getVariables();
                        checkVars(variables);
                        assertNull(ls.getArguments());
                    } else if (depth == 1) {
                        checkBlock(ls);
                        TruffleObject variables = (TruffleObject) ls.getVariables();
                        long bVal = (line < 14) ? 20L : 5L;
                        long cVal = (line < 15) ? 1L : 6L;
                        checkVars(variables, "b", bVal, "c", cVal);
                        assertNull(ls.getArguments());
                    } else {
                        checkRootNode(ls, "test", frame);
                        TruffleObject variables = (TruffleObject) ls.getVariables();
                        long aVal = (line == 12) ? 0L : 4L;
                        checkVars(variables, "n", "n_n", "a", aVal);
                    }
                    depth++;
                }
                assertEquals("DynamicScope depth", 3, depth);
                break;
            case 16:
                for (Scope ls : lexicalScopes) {
                    if (depth == 0) {
                        checkBlock(ls);
                        TruffleObject variables = (TruffleObject) ls.getVariables();
                        checkVars(variables, "d", null);
                        assertNull(ls.getArguments());
                    } else if (depth == 1) {
                        checkBlock(ls);
                        TruffleObject variables = (TruffleObject) ls.getVariables();
                        checkVars(variables, "b", null, "c", null);
                        assertNull(ls.getArguments());
                    } else {
                        checkRootNode(ls, "test", frame);
                        TruffleObject variables = (TruffleObject) ls.getVariables();
                        checkVars(variables, "n", null, "a", null);
                    }
                    depth++;
                }
                assertEquals("LexicalScope depth", 3, depth);
                depth = 0;
                for (Scope ls : dynamicScopes) {
                    if (depth == 0) {
                        checkBlock(ls);
                        TruffleObject variables = (TruffleObject) ls.getVariables();
                        checkVars(variables, "d", 7L);
                        assertNull(ls.getArguments());
                    } else if (depth == 1) {
                        checkBlock(ls);
                        TruffleObject variables = (TruffleObject) ls.getVariables();
                        checkVars(variables, "b", 5L, "c", 6L);
                        assertNull(ls.getArguments());
                    } else {
                        checkRootNode(ls, "test", frame);
                        TruffleObject variables = (TruffleObject) ls.getVariables();
                        checkVars(variables, "n", "n_n", "a", 4L);
                    }
                    depth++;
                }
                assertEquals("DynamicScope depth", 3, depth);
                break;
            case 22:
            case 23:
                for (Scope ls : lexicalScopes) {
                    checkRootNode(ls, "main", frame);
                    TruffleObject arguments = (TruffleObject) ls.getArguments();
                    checkVars(arguments);
                    TruffleObject variables = (TruffleObject) ls.getVariables();
                    checkVars(variables);
                    depth++;
                }
                assertEquals("LexicalScope depth", 1, depth);
                depth = 0;
                for (Scope ls : dynamicScopes) {
                    checkRootNode(ls, "main", frame);
                    TruffleObject arguments = (TruffleObject) ls.getArguments();
                    checkVars(arguments);
                    TruffleObject variables = (TruffleObject) ls.getVariables();
                    checkVars(variables);
                    depth++;
                }
                assertEquals("DynamicScope depth", 1, depth);
                break;
            default:
                fail("Untested line: " + line);
                break;
        }
    }

    private static void checkRootNode(Scope ls, String name, MaterializedFrame frame) {
        assertEquals(name, ls.getName());
        Node node = ls.getNode();
        assertTrue(node.getClass().getName(), node instanceof RootNode);
        assertEquals(name, ((RootNode) node).getName());
        assertEquals(frame.getFrameDescriptor(), ((RootNode) node).getFrameDescriptor());
    }

    private static void checkBlock(Scope ls) {
        assertEquals("block", ls.getName());
        // Test that ls.getNode() does not return the current root node, it ought to be a block node
        Node node = ls.getNode();
        assertNotNull(node);
        assertFalse(node.getClass().getName(), node instanceof RootNode);
    }

    private static boolean contains(TruffleObject vars, String key) {
        return KeyInfo.isExisting(ForeignAccess.sendKeyInfo(Message.KEY_INFO.createNode(), vars, key));
    }

    private static Object read(TruffleObject vars, String key) {
        try {
            return ForeignAccess.sendRead(Message.READ.createNode(), vars, key);
        } catch (UnknownIdentifierException | UnsupportedMessageException e) {
            throw new AssertionError(e);
        }
    }

    private static boolean isNull(TruffleObject vars) {
        return ForeignAccess.sendIsNull(Message.IS_NULL.createNode(), vars);
    }

    private static int keySize(TruffleObject vars) {
        try {
            Object keys = ForeignAccess.sendKeys(Message.KEYS.createNode(), vars);
            return ((Number) ForeignAccess.sendGetSize(Message.GET_SIZE.createNode(), (TruffleObject) keys)).intValue();
        } catch (UnsupportedMessageException e) {
            throw new AssertionError(e);
        }
    }

    private static void checkVars(TruffleObject vars, Object... expected) {
        for (int i = 0; i < expected.length; i += 2) {
            String name = (String) expected[i];
            Object value = expected[i + 1];
            assertTrue(name, contains(vars, name));
            if (value != null) {
                assertEquals(name, value, read(vars, name));
            } else {
                assertTrue(isNull((TruffleObject) read(vars, name)));
            }
        }
        assertEquals(expected.length / 2, keySize(vars));
    }

    @Test
    public void testOutput() throws IOException {
        String code = "function main() {\n" +
                        "  f = fac(5);\n" +
                        "  println(f);\n" +
                        "}\n" +
                        "function fac(n) {\n" +
                        "  println(n);\n" +
                        "  if (n <= 1) {\n" +
                        "    return 1;\n" + // break
                        "  }\n" +
                        "  return n * fac(n - 1);\n" +
                        "}\n";
        String fullOutput = "5\n4\n3\n2\n1\n120\n";
        String fullLines = "[5, 4, 3, 2, 1, 120]";
        // Pure exec:
        Source source = Source.newBuilder("sl", code, "testing").build();
        ByteArrayOutputStream engineOut = new ByteArrayOutputStream();
        Engine engine = Engine.newBuilder().out(engineOut).build();
        Context context = Context.newBuilder().engine(engine).build();
        context.eval(source);
        String engineOutput = fullOutput;
        assertEquals(engineOutput, engineOut.toString());

        // Check output
        Instrument outInstr = engine.getInstruments().get("testEnvironmentHandlerInstrument");
        TruffleInstrument.Env env = outInstr.lookup(Environment.class).env;
        ByteArrayOutputStream consumedOut = new ByteArrayOutputStream();
        EventBinding<ByteArrayOutputStream> outputConsumerBinding = env.getInstrumenter().attachOutConsumer(consumedOut);
        assertEquals(0, consumedOut.size());
        context.eval(source);
        BufferedReader fromOutReader = new BufferedReader(new InputStreamReader(new ByteArrayInputStream(consumedOut.toByteArray())));
        engineOutput = engineOutput + fullOutput;
        assertEquals(engineOutput, engineOut.toString());
        assertTrue(fromOutReader.ready());
        assertEquals(fullLines, readLinesList(fromOutReader));

        // Check two output readers
        ByteArrayOutputStream consumedOut2 = new ByteArrayOutputStream();
        EventBinding<ByteArrayOutputStream> outputConsumerBinding2 = env.getInstrumenter().attachOutConsumer(consumedOut2);
        assertEquals(0, consumedOut2.size());
        context.eval(source);
        fromOutReader = new BufferedReader(new InputStreamReader(new ByteArrayInputStream(consumedOut.toByteArray())));
        BufferedReader fromOutReader2 = new BufferedReader(new InputStreamReader(new ByteArrayInputStream(consumedOut2.toByteArray())));
        engineOutput = engineOutput + fullOutput;
        assertEquals(engineOutput, engineOut.toString());
        assertTrue(fromOutReader.ready());
        assertTrue(fromOutReader2.ready());
        String fullLines2x = fullLines.substring(0, fullLines.length() - 1) + ", " + fullLines.substring(1);
        assertEquals(fullLines2x, readLinesList(fromOutReader));
        assertEquals(fullLines, readLinesList(fromOutReader2));

        // One output reader closes, the other still receives the output
        outputConsumerBinding.dispose();
        consumedOut.reset();
        consumedOut2.reset();
        context.eval(source);
        engineOutput = engineOutput + fullOutput;
        assertEquals(engineOutput, engineOut.toString());
        assertEquals(0, consumedOut.size());
        assertTrue(consumedOut2.size() > 0);
        fromOutReader2 = new BufferedReader(new InputStreamReader(new ByteArrayInputStream(consumedOut2.toByteArray())));
        assertEquals(fullLines, readLinesList(fromOutReader2));

        // Remaining closes and pure exec successful:
        consumedOut2.reset();
        outputConsumerBinding2.dispose();
        context.eval(source);
        engineOutput = engineOutput + fullOutput;
        assertEquals(engineOutput, engineOut.toString());
        assertEquals(0, consumedOut.size());
        assertEquals(0, consumedOut2.size());

    }

    String readLinesList(BufferedReader br) throws IOException {
        List<String> lines = new ArrayList<>();
        while (br.ready()) {
            String line = br.readLine();
            if (line == null) {
                break;
            }
            lines.add(line);
        }
        return lines.toString();
    }

    /**
     * Test that we reenter a node whose execution was interrupted. Unwind just the one node off.
     */
    @Test
    public void testRedoIO() throws Throwable {
        String code = "function main() {\n" +
                        "  a = readln();\n" +
                        "  return a;\n" +
                        "}\n";
        final Source ioWait = Source.newBuilder("sl", code, "testing").build();
        final TestRedoIO[] redoIOPtr = new TestRedoIO[1];
        InputStream strIn = new ByteArrayInputStream("O.K.".getBytes());
        InputStream delegateInputStream = new InputStream() {
            @Override
            public int read() throws IOException {
                synchronized (SLInstrumentTest.class) {
                    // Block reading before we do unwind:
                    if (redoIOPtr[0].beforePop) {
                        redoIOPtr[0].inRead.release();
                        try {
                            SLInstrumentTest.class.wait();
                        } catch (InterruptedException ex) {
                            throw new RuntimeInterruptedException();
                        }
                    }
                }
                return strIn.read();
            }
        };
        Engine engine = Engine.newBuilder().in(delegateInputStream).build();
        TestRedoIO redoIO = engine.getInstruments().get("testRedoIO").lookup(TestRedoIO.class);
        redoIOPtr[0] = redoIO;
        redoIO.inRead.drainPermits();
        Context context = Context.newBuilder().engine(engine).build();
        Value ret = context.eval(ioWait);
        assertEquals("O.K.", ret.asString());
        assertFalse(redoIO.beforePop);
    }

    private static class RuntimeInterruptedException extends RuntimeException {
        private static final long serialVersionUID = -4735601164894088571L;
    }

    @TruffleInstrument.Registration(id = "testRedoIO", services = TestRedoIO.class)
    public static class TestRedoIO extends TruffleInstrument {

        boolean beforePop = true;
        Semaphore inRead = new Semaphore(1);

        @Override
        protected void onCreate(Env env) {
            env.registerService(env.getInstrumenter());
            env.registerService(this);
            env.getInstrumenter().attachExecutionEventListener(SourceSectionFilter.ANY, new ExecutionEventListener() {
                @Override
                public void onEnter(EventContext context, VirtualFrame frame) {
                    if ("readln".equals(context.getInstrumentedSourceSection().getCharacters())) {
                        CompilerDirectives.transferToInterpreter();
                        // Interrupt the I/O
                        final Thread thread = Thread.currentThread();
                        new Thread() {
                            @Override
                            public void run() {
                                try {
                                    inRead.acquire();
                                } catch (InterruptedException ex) {
                                }
                                synchronized (SLInstrumentTest.class) {
                                    if (beforePop) {
                                        thread.interrupt();
                                    }
                                }
                            }
                        }.start();
                    }
                }

                @Override
                public void onReturnValue(EventContext context, VirtualFrame frame, Object result) {
                }

                @Override
                public void onReturnExceptional(EventContext context, VirtualFrame frame, Throwable exception) {
                    if (exception instanceof RuntimeInterruptedException) {
                        CompilerDirectives.transferToInterpreter();
                        synchronized (SLInstrumentTest.class) {
                            beforePop = false;
                        }
                        throw context.createUnwind(null);
                    }
                }

                @Override
                public Object onUnwind(EventContext context, VirtualFrame frame, Object info) {
                    return ProbeNode.UNWIND_ACTION_REENTER;
                }
            });
        }

    }

    /**
     * Test that we can forcibly return early from call nodes with an arbitrary value.
     */
    @Test
    public void testEarlyReturn() throws Exception {
        Assume.assumeFalse("Crashes on AArch64 in C2 (GR-8733)", System.getProperty("os.arch").equalsIgnoreCase("aarch64"));
        String code = "function main() {\n" +
                        "  a = 10;\n" +
                        "  b = a;\n" +
                        "  // Let fce() warm up and specialize:\n" +
                        "  while (a == b && a < 100000) {\n" +
                        "    a = fce(a);\n" +
                        "    b = b + 1;\n" +
                        "  }\n" +
                        "  c = a;\n" +
                        "  // Run fce() and alter it's return type in an instrument:\n" +
                        "  c = fce(c);\n" +
                        "  return c;\n" +
                        "}\n" +
                        "function fce(x) {\n" +
                        "  return x + 1;\n" +
                        "}\n";
        final Source source = Source.newBuilder("sl", code, "testing").build();
        ByteArrayOutputStream engineOut = new ByteArrayOutputStream();
        Engine engine = Engine.newBuilder().err(engineOut).build();
        Context context = Context.newBuilder().engine(engine).build();
        // No instrument:
        Value ret = context.eval(source);
        assertTrue(ret.isNumber());
        assertEquals(100001L, ret.asLong());

        EarlyReturnInstrument earlyReturn = context.getEngine().getInstruments().get("testEarlyReturn").lookup(EarlyReturnInstrument.class);

        earlyReturn.fceCode = "fce(a)";
        earlyReturn.returnValue = 200000L;
        ret = context.eval(source);
        assertTrue(ret.isNumber());
        assertEquals(200001L, ret.asLong());

        earlyReturn.returnValue = "Hello!";
        ret = context.eval(source);
        assertFalse(ret.isNumber());
        assertTrue(ret.isString());
        assertEquals("Hello!1", ret.asString());

        // Specialize to long again:
        earlyReturn.fceCode = "<>";
        ret = context.eval(source);
        assertTrue(ret.isNumber());
        assertEquals(100001L, ret.asLong());

        earlyReturn.fceCode = "fce(a)";
        earlyReturn.returnValue = new BigInteger("-42");
        boolean interopFailure;
        try {
            context.eval(source);
            interopFailure = false;
        } catch (PolyglotException err) {
            interopFailure = true;
        }
        assertTrue(interopFailure);

        earlyReturn.returnValue = new SLBigNumber(new BigInteger("-42"));
        ret = context.eval(source);
        assertTrue(ret.isNumber());
        assertEquals(-41L, ret.asLong());

        earlyReturn.fceCode = "fce(c)";
        earlyReturn.returnValue = Boolean.TRUE;
        ret = context.eval(source);
        assertTrue(ret.isBoolean());
        assertEquals(Boolean.TRUE, ret.asBoolean());

        earlyReturn.fceCode = "fce(c)";
        earlyReturn.returnValue = -42.42;
        ret = context.eval(source);
        assertTrue(ret.isNumber());
        assertEquals(-42.42, ret.asDouble(), 1e-8);

        earlyReturn.fceCode = "fce(c)";
        earlyReturn.returnValue = "Hello!";
        ret = context.eval(source);
        assertTrue(ret.isString());
        assertEquals("Hello!", ret.asString());

    }

    @TruffleInstrument.Registration(id = "testEarlyReturn", services = EarlyReturnInstrument.class)
    public static class EarlyReturnInstrument extends TruffleInstrument {

        String fceCode;      // return when this code is hit
        Object returnValue;  // return this value

        @Override
        protected void onCreate(Env env) {
            env.registerService(this);
            env.getInstrumenter().attachExecutionEventListener(SourceSectionFilter.newBuilder().tagIs(CallTag.class).build(), new ExecutionEventListener() {
                @Override
                public void onEnter(EventContext context, VirtualFrame frame) {
                }

                @Override
                public void onReturnValue(EventContext context, VirtualFrame frame, Object result) {
                    if (fceCode.equals(context.getInstrumentedSourceSection().getCharacters())) {
                        CompilerDirectives.transferToInterpreter();
                        throw context.createUnwind(null);
                    }
                }

                @Override
                public void onReturnExceptional(EventContext context, VirtualFrame frame, Throwable exception) {
                }

                @Override
                public Object onUnwind(EventContext context, VirtualFrame frame, Object info) {
                    return returnValue;
                }

            });
        }

    }

    /**
     * This test demonstrates that it's possible to easily replace a return value of any node using
     * {@link ExecutionEventListener#onUnwind(com.oracle.truffle.api.instrumentation.EventContext, com.oracle.truffle.api.frame.VirtualFrame, java.lang.Object)}
     * .
     */
    @Test
    public void testReplaceNodeReturnValue() throws Exception {
        String code = "function main() {\n" +
                        "  a = new();\n" +
                        "  b = a.rp1;\n" +
                        "  return b;\n" +
                        "}\n";
        final Source source = Source.newBuilder("sl", code, "testing").build();
        SourceSection ss = DebuggerTester.getSourceImpl(source).createSection(24, 5);
        Context context = Context.create();
        NewReplacedInstrument replaced = context.getEngine().getInstruments().get("testNewNodeReplaced").lookup(NewReplacedInstrument.class);
        replaced.attachAt(ss);

        Value ret = context.eval(source);
        assertEquals("Replaced Value", ret.toString());
    }

    @TruffleInstrument.Registration(id = "testNewNodeReplaced", services = NewReplacedInstrument.class)
    public static final class NewReplacedInstrument extends TruffleInstrument {

        private Env env;
        private final Object replacedValue = new ReplacedTruffleObject();

        @Override
        @SuppressWarnings("hiding")
        protected void onCreate(Env env) {
            this.env = env;
            env.registerService(this);
        }

        void attachAt(SourceSection ss) {
            env.getInstrumenter().attachExecutionEventListener(SourceSectionFilter.newBuilder().sourceSectionEquals(ss).build(), new ExecutionEventListener() {
                @Override
                public void onEnter(EventContext context, VirtualFrame frame) {
                }

                @Override
                public void onReturnValue(EventContext context, VirtualFrame frame, Object result) {
                    if (result instanceof TruffleObject) {
                        CompilerDirectives.transferToInterpreter();
                        throw context.createUnwind(null);
                    }
                }

                @Override
                public void onReturnExceptional(EventContext context, VirtualFrame frame, Throwable exception) {
                }

                @Override
                public Object onUnwind(EventContext context, VirtualFrame frame, Object info) {
                    return replacedValue;
                }

            });
        }

        static class ReplacedTruffleObject implements TruffleObject {
            @Override
            public ForeignAccess getForeignAccess() {
                return ReplacedTruffleObjectMessageResolutionForeign.ACCESS;
            }

            public static boolean isInstance(TruffleObject obj) {
                return obj instanceof ReplacedTruffleObject;
            }

            @MessageResolution(receiverType = ReplacedTruffleObject.class)
            static final class ReplacedTruffleObjectMessageResolution {

                @Resolve(message = "KEYS")
                abstract static class ReplacedKeysNode extends Node {

                    @SuppressWarnings("unused")
                    public Object access(ReplacedTruffleObject ato) {
                        return new KeysArray(new String[]{"rp1, rp2"});
                    }
                }

                @Resolve(message = "READ")
                abstract static class ReplacedReadNode extends Node {

                    @SuppressWarnings("unused")
                    public Object access(ReplacedTruffleObject ato, String name) {
                        return "Replaced Value";
                    }
                }
            }
        }
    }

    @MessageResolution(receiverType = KeysArray.class)
    static final class KeysArray implements TruffleObject {

        private final String[] keys;

        KeysArray(String[] keys) {
            this.keys = keys;
        }

        @Resolve(message = "HAS_SIZE")
        abstract static class HasSize extends Node {

            public Object access(@SuppressWarnings("unused") KeysArray receiver) {
                return true;
            }
        }

        @Resolve(message = "GET_SIZE")
        abstract static class GetSize extends Node {

            public Object access(KeysArray receiver) {
                return receiver.keys.length;
            }
        }

        @Resolve(message = "READ")
        abstract static class Read extends Node {

            public Object access(KeysArray receiver, int index) {
                try {
                    return receiver.keys[index];
                } catch (IndexOutOfBoundsException e) {
                    CompilerDirectives.transferToInterpreter();
                    throw UnknownIdentifierException.raise(String.valueOf(index));
                }
            }
        }

        @Override
        public ForeignAccess getForeignAccess() {
            return KeysArrayForeign.ACCESS;
        }

        static boolean isInstance(TruffleObject array) {
            return array instanceof KeysArray;
        }

    }

    /**
     * Test that we can alter function arguments on reenter.
     */
    @Test
    public void testChangeArgumentsOnReenter() throws Exception {
        String code = "function main() {\n" +
                        "  y = fce(0, 10000);\n" +
                        "  return y;\n" +
                        "}\n" +
                        "function fce(x, z) {\n" +
                        "  y = 2 * x;\n" +
                        "  if (y < z) {\n" +
                        "    print(\"A bad error.\");\n" +
                        "    return 0 - 1;\n" +
                        "  } else {\n" +
                        "    return y;\n" +
                        "  }\n" +
                        "}\n";
        final Source source = Source.newBuilder("sl", code, "testing").build();
        Context context = Context.create();
        IncreaseArgOnErrorInstrument incOnError = context.getEngine().getInstruments().get("testIncreaseArgumentOnError").lookup(IncreaseArgOnErrorInstrument.class);
        incOnError.attachOn("A bad error");

        Value ret = context.eval(source);
        assertEquals(10000, ret.asInt());
    }

    @TruffleInstrument.Registration(id = "testIncreaseArgumentOnError", services = IncreaseArgOnErrorInstrument.class)
    public static final class IncreaseArgOnErrorInstrument extends TruffleInstrument {

        private Env env;
        @CompilationFinal private ThreadDeath unwind;

        @Override
        @SuppressWarnings("hiding")
        protected void onCreate(Env env) {
            this.env = env;
            env.registerService(this);
        }

        void attachOn(String error) {
            EventBinding<ExecutionEventListener> reenterBinding = env.getInstrumenter().attachExecutionEventListener(SourceSectionFilter.newBuilder().tagIs(StandardTags.RootTag.class).build(),
                            new ExecutionEventListener() {
                                @Override
                                public void onEnter(EventContext context, VirtualFrame frame) {
                                }

                                @Override
                                public void onReturnValue(EventContext context, VirtualFrame frame, Object result) {
                                }

                                @Override
                                public void onReturnExceptional(EventContext context, VirtualFrame frame, Throwable exception) {
                                }

                                @Override
                                public Object onUnwind(EventContext context, VirtualFrame frame, Object info) {
                                    frame.getArguments()[0] = (Long) frame.getArguments()[0] + 1;
                                    return ProbeNode.UNWIND_ACTION_REENTER;
                                }

                            });
            env.getInstrumenter().attachExecutionEventListener(SourceSectionFilter.newBuilder().tagIs(StandardTags.StatementTag.class).build(), new ExecutionEventListener() {
                @Override
                public void onEnter(EventContext context, VirtualFrame frame) {
                    SourceSection ss = context.getInstrumentedSourceSection();
                    if (ss.getCharacters().toString().contains(error)) {
                        if (unwind == null) {
                            CompilerDirectives.transferToInterpreterAndInvalidate();
                            unwind = context.createUnwind(null, reenterBinding);
                        }
                        throw unwind;
                    }
                }

                @Override
                public void onReturnValue(EventContext context, VirtualFrame frame, Object result) {
                }

                @Override
                public void onReturnExceptional(EventContext context, VirtualFrame frame, Throwable exception) {
                }

            });
        }
    }

    @TruffleInstrument.Registration(id = "testEnvironmentHandlerInstrument", services = Environment.class)
    public static class EnvironmentHandlerInstrument extends TruffleInstrument {

        @Override
        protected void onCreate(final TruffleInstrument.Env env) {
            env.registerService(new Environment(env));
        }
    }

    private static class Environment {

        TruffleInstrument.Env env;

        Environment(TruffleInstrument.Env env) {
            this.env = env;
        }
    }

}<|MERGE_RESOLUTION|>--- conflicted
+++ resolved
@@ -1,5 +1,5 @@
 /*
- * Copyright (c) 2017, 2018, Oracle and/or its affiliates. All rights reserved.
+ * Copyright (c) 2017, Oracle and/or its affiliates. All rights reserved.
  * DO NOT ALTER OR REMOVE COPYRIGHT NOTICES OR THIS FILE HEADER.
  *
  * The Universal Permissive License (UPL), Version 1.0
@@ -51,64 +51,34 @@
 import java.io.ByteArrayInputStream;
 import java.io.ByteArrayOutputStream;
 import java.io.IOException;
-import java.io.InputStream;
 import java.io.InputStreamReader;
 import java.io.PrintStream;
-import java.math.BigInteger;
 import java.util.ArrayList;
 import java.util.List;
-<<<<<<< HEAD
 import java.util.Map;
-=======
-import java.util.concurrent.Semaphore;
->>>>>>> 39c1720f
 
 import org.graalvm.polyglot.Context;
 import org.graalvm.polyglot.Engine;
 import org.graalvm.polyglot.Instrument;
-import org.graalvm.polyglot.PolyglotException;
 import org.graalvm.polyglot.Source;
-<<<<<<< HEAD
+import org.graalvm.polyglot.Value;
 import org.junit.Assert;
-=======
-import org.graalvm.polyglot.Value;
-import org.junit.Assume;
->>>>>>> 39c1720f
 import org.junit.Test;
 
 import com.oracle.truffle.api.CompilerDirectives;
-import com.oracle.truffle.api.CompilerDirectives.CompilationFinal;
 import com.oracle.truffle.api.Scope;
 import com.oracle.truffle.api.frame.MaterializedFrame;
 import com.oracle.truffle.api.frame.VirtualFrame;
 import com.oracle.truffle.api.instrumentation.EventBinding;
 import com.oracle.truffle.api.instrumentation.EventContext;
 import com.oracle.truffle.api.instrumentation.ExecutionEventListener;
-import com.oracle.truffle.api.instrumentation.ProbeNode;
 import com.oracle.truffle.api.instrumentation.SourceSectionFilter;
-<<<<<<< HEAD
 import com.oracle.truffle.api.instrumentation.TruffleInstrument;
-=======
-import com.oracle.truffle.api.instrumentation.StandardTags;
-import com.oracle.truffle.api.instrumentation.StandardTags.CallTag;
-import com.oracle.truffle.api.instrumentation.TruffleInstrument;
-import com.oracle.truffle.api.interop.ForeignAccess;
-import com.oracle.truffle.api.interop.KeyInfo;
-import com.oracle.truffle.api.interop.Message;
-import com.oracle.truffle.api.interop.MessageResolution;
-import com.oracle.truffle.api.interop.Resolve;
->>>>>>> 39c1720f
 import com.oracle.truffle.api.interop.TruffleObject;
-import com.oracle.truffle.api.interop.UnknownIdentifierException;
 import com.oracle.truffle.api.interop.UnsupportedMessageException;
+import com.oracle.truffle.api.interop.java.JavaInterop;
 import com.oracle.truffle.api.nodes.Node;
 import com.oracle.truffle.api.nodes.RootNode;
-<<<<<<< HEAD
-=======
-import com.oracle.truffle.api.source.SourceSection;
-import com.oracle.truffle.sl.runtime.SLBigNumber;
-import com.oracle.truffle.tck.DebuggerTester;
->>>>>>> 39c1720f
 
 /**
  * Test of SL instrumentation.
@@ -152,7 +122,7 @@
             Instrument envInstr = engine.getInstruments().get("testEnvironmentHandlerInstrument");
             TruffleInstrument.Env env = envInstr.lookup(Environment.class).env;
             throwables = new ArrayList<>();
-            env.getInstrumenter().attachExecutionEventListener(SourceSectionFilter.newBuilder().lineIn(1, source.getLineCount()).build(), new ExecutionEventListener() {
+            env.getInstrumenter().attachListener(SourceSectionFilter.newBuilder().lineIn(1, source.getLineCount()).build(), new ExecutionEventListener() {
                 @Override
                 public void onEnter(EventContext context, VirtualFrame frame) {
                     Node node = context.getInstrumentedNode();
@@ -182,7 +152,7 @@
             });
             Context.newBuilder().engine(engine).build().eval(source);
         }
-        assertTrue(throwables.toString(), throwables.isEmpty());
+        Assert.assertTrue(throwables.toString(), throwables.isEmpty());
     }
 
     @CompilerDirectives.TruffleBoundary
@@ -473,43 +443,29 @@
         assertFalse(node.getClass().getName(), node instanceof RootNode);
     }
 
-    private static boolean contains(TruffleObject vars, String key) {
-        return KeyInfo.isExisting(ForeignAccess.sendKeyInfo(Message.KEY_INFO.createNode(), vars, key));
-    }
-
-    private static Object read(TruffleObject vars, String key) {
-        try {
-            return ForeignAccess.sendRead(Message.READ.createNode(), vars, key);
-        } catch (UnknownIdentifierException | UnsupportedMessageException e) {
-            throw new AssertionError(e);
-        }
-    }
-
-    private static boolean isNull(TruffleObject vars) {
-        return ForeignAccess.sendIsNull(Message.IS_NULL.createNode(), vars);
-    }
-
-    private static int keySize(TruffleObject vars) {
-        try {
-            Object keys = ForeignAccess.sendKeys(Message.KEYS.createNode(), vars);
-            return ((Number) ForeignAccess.sendGetSize(Message.GET_SIZE.createNode(), (TruffleObject) keys)).intValue();
-        } catch (UnsupportedMessageException e) {
-            throw new AssertionError(e);
-        }
-    }
-
+    @SuppressWarnings("rawtypes")
     private static void checkVars(TruffleObject vars, Object... expected) {
+        Map map = JavaInterop.asJavaObject(Map.class, vars);
         for (int i = 0; i < expected.length; i += 2) {
             String name = (String) expected[i];
             Object value = expected[i + 1];
-            assertTrue(name, contains(vars, name));
+            assertTrue(name, map.containsKey(name));
             if (value != null) {
-                assertEquals(name, value, read(vars, name));
+                assertEquals(name, value, map.get(name));
             } else {
-                assertTrue(isNull((TruffleObject) read(vars, name)));
+                try {
+                    map.get(name);
+                    fail(name + " should not allow to read the value.");
+                } catch (Exception ex) {
+                    if (ex instanceof UnsupportedMessageException) {
+                        // O.K.
+                    } else {
+                        throw new RuntimeException(ex);
+                    }
+                }
             }
         }
-        assertEquals(expected.length / 2, keySize(vars));
+        assertEquals(map.keySet().toString(), expected.length / 2, map.size());
     }
 
     @Test
@@ -534,35 +490,35 @@
         Context context = Context.newBuilder().engine(engine).build();
         context.eval(source);
         String engineOutput = fullOutput;
-        assertEquals(engineOutput, engineOut.toString());
+        Assert.assertEquals(engineOutput, engineOut.toString());
 
         // Check output
         Instrument outInstr = engine.getInstruments().get("testEnvironmentHandlerInstrument");
         TruffleInstrument.Env env = outInstr.lookup(Environment.class).env;
         ByteArrayOutputStream consumedOut = new ByteArrayOutputStream();
         EventBinding<ByteArrayOutputStream> outputConsumerBinding = env.getInstrumenter().attachOutConsumer(consumedOut);
-        assertEquals(0, consumedOut.size());
+        Assert.assertEquals(0, consumedOut.size());
         context.eval(source);
         BufferedReader fromOutReader = new BufferedReader(new InputStreamReader(new ByteArrayInputStream(consumedOut.toByteArray())));
         engineOutput = engineOutput + fullOutput;
-        assertEquals(engineOutput, engineOut.toString());
-        assertTrue(fromOutReader.ready());
-        assertEquals(fullLines, readLinesList(fromOutReader));
+        Assert.assertEquals(engineOutput, engineOut.toString());
+        Assert.assertTrue(fromOutReader.ready());
+        Assert.assertEquals(fullLines, readLinesList(fromOutReader));
 
         // Check two output readers
         ByteArrayOutputStream consumedOut2 = new ByteArrayOutputStream();
         EventBinding<ByteArrayOutputStream> outputConsumerBinding2 = env.getInstrumenter().attachOutConsumer(consumedOut2);
-        assertEquals(0, consumedOut2.size());
+        Assert.assertEquals(0, consumedOut2.size());
         context.eval(source);
         fromOutReader = new BufferedReader(new InputStreamReader(new ByteArrayInputStream(consumedOut.toByteArray())));
         BufferedReader fromOutReader2 = new BufferedReader(new InputStreamReader(new ByteArrayInputStream(consumedOut2.toByteArray())));
         engineOutput = engineOutput + fullOutput;
-        assertEquals(engineOutput, engineOut.toString());
-        assertTrue(fromOutReader.ready());
-        assertTrue(fromOutReader2.ready());
+        Assert.assertEquals(engineOutput, engineOut.toString());
+        Assert.assertTrue(fromOutReader.ready());
+        Assert.assertTrue(fromOutReader2.ready());
         String fullLines2x = fullLines.substring(0, fullLines.length() - 1) + ", " + fullLines.substring(1);
-        assertEquals(fullLines2x, readLinesList(fromOutReader));
-        assertEquals(fullLines, readLinesList(fromOutReader2));
+        Assert.assertEquals(fullLines2x, readLinesList(fromOutReader));
+        Assert.assertEquals(fullLines, readLinesList(fromOutReader2));
 
         // One output reader closes, the other still receives the output
         outputConsumerBinding.dispose();
@@ -570,20 +526,20 @@
         consumedOut2.reset();
         context.eval(source);
         engineOutput = engineOutput + fullOutput;
-        assertEquals(engineOutput, engineOut.toString());
-        assertEquals(0, consumedOut.size());
-        assertTrue(consumedOut2.size() > 0);
+        Assert.assertEquals(engineOutput, engineOut.toString());
+        Assert.assertEquals(0, consumedOut.size());
+        Assert.assertTrue(consumedOut2.size() > 0);
         fromOutReader2 = new BufferedReader(new InputStreamReader(new ByteArrayInputStream(consumedOut2.toByteArray())));
-        assertEquals(fullLines, readLinesList(fromOutReader2));
+        Assert.assertEquals(fullLines, readLinesList(fromOutReader2));
 
         // Remaining closes and pure exec successful:
         consumedOut2.reset();
         outputConsumerBinding2.dispose();
         context.eval(source);
         engineOutput = engineOutput + fullOutput;
-        assertEquals(engineOutput, engineOut.toString());
-        assertEquals(0, consumedOut.size());
-        assertEquals(0, consumedOut2.size());
+        Assert.assertEquals(engineOutput, engineOut.toString());
+        Assert.assertEquals(0, consumedOut.size());
+        Assert.assertEquals(0, consumedOut2.size());
 
     }
 
@@ -599,461 +555,6 @@
         return lines.toString();
     }
 
-    /**
-     * Test that we reenter a node whose execution was interrupted. Unwind just the one node off.
-     */
-    @Test
-    public void testRedoIO() throws Throwable {
-        String code = "function main() {\n" +
-                        "  a = readln();\n" +
-                        "  return a;\n" +
-                        "}\n";
-        final Source ioWait = Source.newBuilder("sl", code, "testing").build();
-        final TestRedoIO[] redoIOPtr = new TestRedoIO[1];
-        InputStream strIn = new ByteArrayInputStream("O.K.".getBytes());
-        InputStream delegateInputStream = new InputStream() {
-            @Override
-            public int read() throws IOException {
-                synchronized (SLInstrumentTest.class) {
-                    // Block reading before we do unwind:
-                    if (redoIOPtr[0].beforePop) {
-                        redoIOPtr[0].inRead.release();
-                        try {
-                            SLInstrumentTest.class.wait();
-                        } catch (InterruptedException ex) {
-                            throw new RuntimeInterruptedException();
-                        }
-                    }
-                }
-                return strIn.read();
-            }
-        };
-        Engine engine = Engine.newBuilder().in(delegateInputStream).build();
-        TestRedoIO redoIO = engine.getInstruments().get("testRedoIO").lookup(TestRedoIO.class);
-        redoIOPtr[0] = redoIO;
-        redoIO.inRead.drainPermits();
-        Context context = Context.newBuilder().engine(engine).build();
-        Value ret = context.eval(ioWait);
-        assertEquals("O.K.", ret.asString());
-        assertFalse(redoIO.beforePop);
-    }
-
-    private static class RuntimeInterruptedException extends RuntimeException {
-        private static final long serialVersionUID = -4735601164894088571L;
-    }
-
-    @TruffleInstrument.Registration(id = "testRedoIO", services = TestRedoIO.class)
-    public static class TestRedoIO extends TruffleInstrument {
-
-        boolean beforePop = true;
-        Semaphore inRead = new Semaphore(1);
-
-        @Override
-        protected void onCreate(Env env) {
-            env.registerService(env.getInstrumenter());
-            env.registerService(this);
-            env.getInstrumenter().attachExecutionEventListener(SourceSectionFilter.ANY, new ExecutionEventListener() {
-                @Override
-                public void onEnter(EventContext context, VirtualFrame frame) {
-                    if ("readln".equals(context.getInstrumentedSourceSection().getCharacters())) {
-                        CompilerDirectives.transferToInterpreter();
-                        // Interrupt the I/O
-                        final Thread thread = Thread.currentThread();
-                        new Thread() {
-                            @Override
-                            public void run() {
-                                try {
-                                    inRead.acquire();
-                                } catch (InterruptedException ex) {
-                                }
-                                synchronized (SLInstrumentTest.class) {
-                                    if (beforePop) {
-                                        thread.interrupt();
-                                    }
-                                }
-                            }
-                        }.start();
-                    }
-                }
-
-                @Override
-                public void onReturnValue(EventContext context, VirtualFrame frame, Object result) {
-                }
-
-                @Override
-                public void onReturnExceptional(EventContext context, VirtualFrame frame, Throwable exception) {
-                    if (exception instanceof RuntimeInterruptedException) {
-                        CompilerDirectives.transferToInterpreter();
-                        synchronized (SLInstrumentTest.class) {
-                            beforePop = false;
-                        }
-                        throw context.createUnwind(null);
-                    }
-                }
-
-                @Override
-                public Object onUnwind(EventContext context, VirtualFrame frame, Object info) {
-                    return ProbeNode.UNWIND_ACTION_REENTER;
-                }
-            });
-        }
-
-    }
-
-    /**
-     * Test that we can forcibly return early from call nodes with an arbitrary value.
-     */
-    @Test
-    public void testEarlyReturn() throws Exception {
-        Assume.assumeFalse("Crashes on AArch64 in C2 (GR-8733)", System.getProperty("os.arch").equalsIgnoreCase("aarch64"));
-        String code = "function main() {\n" +
-                        "  a = 10;\n" +
-                        "  b = a;\n" +
-                        "  // Let fce() warm up and specialize:\n" +
-                        "  while (a == b && a < 100000) {\n" +
-                        "    a = fce(a);\n" +
-                        "    b = b + 1;\n" +
-                        "  }\n" +
-                        "  c = a;\n" +
-                        "  // Run fce() and alter it's return type in an instrument:\n" +
-                        "  c = fce(c);\n" +
-                        "  return c;\n" +
-                        "}\n" +
-                        "function fce(x) {\n" +
-                        "  return x + 1;\n" +
-                        "}\n";
-        final Source source = Source.newBuilder("sl", code, "testing").build();
-        ByteArrayOutputStream engineOut = new ByteArrayOutputStream();
-        Engine engine = Engine.newBuilder().err(engineOut).build();
-        Context context = Context.newBuilder().engine(engine).build();
-        // No instrument:
-        Value ret = context.eval(source);
-        assertTrue(ret.isNumber());
-        assertEquals(100001L, ret.asLong());
-
-        EarlyReturnInstrument earlyReturn = context.getEngine().getInstruments().get("testEarlyReturn").lookup(EarlyReturnInstrument.class);
-
-        earlyReturn.fceCode = "fce(a)";
-        earlyReturn.returnValue = 200000L;
-        ret = context.eval(source);
-        assertTrue(ret.isNumber());
-        assertEquals(200001L, ret.asLong());
-
-        earlyReturn.returnValue = "Hello!";
-        ret = context.eval(source);
-        assertFalse(ret.isNumber());
-        assertTrue(ret.isString());
-        assertEquals("Hello!1", ret.asString());
-
-        // Specialize to long again:
-        earlyReturn.fceCode = "<>";
-        ret = context.eval(source);
-        assertTrue(ret.isNumber());
-        assertEquals(100001L, ret.asLong());
-
-        earlyReturn.fceCode = "fce(a)";
-        earlyReturn.returnValue = new BigInteger("-42");
-        boolean interopFailure;
-        try {
-            context.eval(source);
-            interopFailure = false;
-        } catch (PolyglotException err) {
-            interopFailure = true;
-        }
-        assertTrue(interopFailure);
-
-        earlyReturn.returnValue = new SLBigNumber(new BigInteger("-42"));
-        ret = context.eval(source);
-        assertTrue(ret.isNumber());
-        assertEquals(-41L, ret.asLong());
-
-        earlyReturn.fceCode = "fce(c)";
-        earlyReturn.returnValue = Boolean.TRUE;
-        ret = context.eval(source);
-        assertTrue(ret.isBoolean());
-        assertEquals(Boolean.TRUE, ret.asBoolean());
-
-        earlyReturn.fceCode = "fce(c)";
-        earlyReturn.returnValue = -42.42;
-        ret = context.eval(source);
-        assertTrue(ret.isNumber());
-        assertEquals(-42.42, ret.asDouble(), 1e-8);
-
-        earlyReturn.fceCode = "fce(c)";
-        earlyReturn.returnValue = "Hello!";
-        ret = context.eval(source);
-        assertTrue(ret.isString());
-        assertEquals("Hello!", ret.asString());
-
-    }
-
-    @TruffleInstrument.Registration(id = "testEarlyReturn", services = EarlyReturnInstrument.class)
-    public static class EarlyReturnInstrument extends TruffleInstrument {
-
-        String fceCode;      // return when this code is hit
-        Object returnValue;  // return this value
-
-        @Override
-        protected void onCreate(Env env) {
-            env.registerService(this);
-            env.getInstrumenter().attachExecutionEventListener(SourceSectionFilter.newBuilder().tagIs(CallTag.class).build(), new ExecutionEventListener() {
-                @Override
-                public void onEnter(EventContext context, VirtualFrame frame) {
-                }
-
-                @Override
-                public void onReturnValue(EventContext context, VirtualFrame frame, Object result) {
-                    if (fceCode.equals(context.getInstrumentedSourceSection().getCharacters())) {
-                        CompilerDirectives.transferToInterpreter();
-                        throw context.createUnwind(null);
-                    }
-                }
-
-                @Override
-                public void onReturnExceptional(EventContext context, VirtualFrame frame, Throwable exception) {
-                }
-
-                @Override
-                public Object onUnwind(EventContext context, VirtualFrame frame, Object info) {
-                    return returnValue;
-                }
-
-            });
-        }
-
-    }
-
-    /**
-     * This test demonstrates that it's possible to easily replace a return value of any node using
-     * {@link ExecutionEventListener#onUnwind(com.oracle.truffle.api.instrumentation.EventContext, com.oracle.truffle.api.frame.VirtualFrame, java.lang.Object)}
-     * .
-     */
-    @Test
-    public void testReplaceNodeReturnValue() throws Exception {
-        String code = "function main() {\n" +
-                        "  a = new();\n" +
-                        "  b = a.rp1;\n" +
-                        "  return b;\n" +
-                        "}\n";
-        final Source source = Source.newBuilder("sl", code, "testing").build();
-        SourceSection ss = DebuggerTester.getSourceImpl(source).createSection(24, 5);
-        Context context = Context.create();
-        NewReplacedInstrument replaced = context.getEngine().getInstruments().get("testNewNodeReplaced").lookup(NewReplacedInstrument.class);
-        replaced.attachAt(ss);
-
-        Value ret = context.eval(source);
-        assertEquals("Replaced Value", ret.toString());
-    }
-
-    @TruffleInstrument.Registration(id = "testNewNodeReplaced", services = NewReplacedInstrument.class)
-    public static final class NewReplacedInstrument extends TruffleInstrument {
-
-        private Env env;
-        private final Object replacedValue = new ReplacedTruffleObject();
-
-        @Override
-        @SuppressWarnings("hiding")
-        protected void onCreate(Env env) {
-            this.env = env;
-            env.registerService(this);
-        }
-
-        void attachAt(SourceSection ss) {
-            env.getInstrumenter().attachExecutionEventListener(SourceSectionFilter.newBuilder().sourceSectionEquals(ss).build(), new ExecutionEventListener() {
-                @Override
-                public void onEnter(EventContext context, VirtualFrame frame) {
-                }
-
-                @Override
-                public void onReturnValue(EventContext context, VirtualFrame frame, Object result) {
-                    if (result instanceof TruffleObject) {
-                        CompilerDirectives.transferToInterpreter();
-                        throw context.createUnwind(null);
-                    }
-                }
-
-                @Override
-                public void onReturnExceptional(EventContext context, VirtualFrame frame, Throwable exception) {
-                }
-
-                @Override
-                public Object onUnwind(EventContext context, VirtualFrame frame, Object info) {
-                    return replacedValue;
-                }
-
-            });
-        }
-
-        static class ReplacedTruffleObject implements TruffleObject {
-            @Override
-            public ForeignAccess getForeignAccess() {
-                return ReplacedTruffleObjectMessageResolutionForeign.ACCESS;
-            }
-
-            public static boolean isInstance(TruffleObject obj) {
-                return obj instanceof ReplacedTruffleObject;
-            }
-
-            @MessageResolution(receiverType = ReplacedTruffleObject.class)
-            static final class ReplacedTruffleObjectMessageResolution {
-
-                @Resolve(message = "KEYS")
-                abstract static class ReplacedKeysNode extends Node {
-
-                    @SuppressWarnings("unused")
-                    public Object access(ReplacedTruffleObject ato) {
-                        return new KeysArray(new String[]{"rp1, rp2"});
-                    }
-                }
-
-                @Resolve(message = "READ")
-                abstract static class ReplacedReadNode extends Node {
-
-                    @SuppressWarnings("unused")
-                    public Object access(ReplacedTruffleObject ato, String name) {
-                        return "Replaced Value";
-                    }
-                }
-            }
-        }
-    }
-
-    @MessageResolution(receiverType = KeysArray.class)
-    static final class KeysArray implements TruffleObject {
-
-        private final String[] keys;
-
-        KeysArray(String[] keys) {
-            this.keys = keys;
-        }
-
-        @Resolve(message = "HAS_SIZE")
-        abstract static class HasSize extends Node {
-
-            public Object access(@SuppressWarnings("unused") KeysArray receiver) {
-                return true;
-            }
-        }
-
-        @Resolve(message = "GET_SIZE")
-        abstract static class GetSize extends Node {
-
-            public Object access(KeysArray receiver) {
-                return receiver.keys.length;
-            }
-        }
-
-        @Resolve(message = "READ")
-        abstract static class Read extends Node {
-
-            public Object access(KeysArray receiver, int index) {
-                try {
-                    return receiver.keys[index];
-                } catch (IndexOutOfBoundsException e) {
-                    CompilerDirectives.transferToInterpreter();
-                    throw UnknownIdentifierException.raise(String.valueOf(index));
-                }
-            }
-        }
-
-        @Override
-        public ForeignAccess getForeignAccess() {
-            return KeysArrayForeign.ACCESS;
-        }
-
-        static boolean isInstance(TruffleObject array) {
-            return array instanceof KeysArray;
-        }
-
-    }
-
-    /**
-     * Test that we can alter function arguments on reenter.
-     */
-    @Test
-    public void testChangeArgumentsOnReenter() throws Exception {
-        String code = "function main() {\n" +
-                        "  y = fce(0, 10000);\n" +
-                        "  return y;\n" +
-                        "}\n" +
-                        "function fce(x, z) {\n" +
-                        "  y = 2 * x;\n" +
-                        "  if (y < z) {\n" +
-                        "    print(\"A bad error.\");\n" +
-                        "    return 0 - 1;\n" +
-                        "  } else {\n" +
-                        "    return y;\n" +
-                        "  }\n" +
-                        "}\n";
-        final Source source = Source.newBuilder("sl", code, "testing").build();
-        Context context = Context.create();
-        IncreaseArgOnErrorInstrument incOnError = context.getEngine().getInstruments().get("testIncreaseArgumentOnError").lookup(IncreaseArgOnErrorInstrument.class);
-        incOnError.attachOn("A bad error");
-
-        Value ret = context.eval(source);
-        assertEquals(10000, ret.asInt());
-    }
-
-    @TruffleInstrument.Registration(id = "testIncreaseArgumentOnError", services = IncreaseArgOnErrorInstrument.class)
-    public static final class IncreaseArgOnErrorInstrument extends TruffleInstrument {
-
-        private Env env;
-        @CompilationFinal private ThreadDeath unwind;
-
-        @Override
-        @SuppressWarnings("hiding")
-        protected void onCreate(Env env) {
-            this.env = env;
-            env.registerService(this);
-        }
-
-        void attachOn(String error) {
-            EventBinding<ExecutionEventListener> reenterBinding = env.getInstrumenter().attachExecutionEventListener(SourceSectionFilter.newBuilder().tagIs(StandardTags.RootTag.class).build(),
-                            new ExecutionEventListener() {
-                                @Override
-                                public void onEnter(EventContext context, VirtualFrame frame) {
-                                }
-
-                                @Override
-                                public void onReturnValue(EventContext context, VirtualFrame frame, Object result) {
-                                }
-
-                                @Override
-                                public void onReturnExceptional(EventContext context, VirtualFrame frame, Throwable exception) {
-                                }
-
-                                @Override
-                                public Object onUnwind(EventContext context, VirtualFrame frame, Object info) {
-                                    frame.getArguments()[0] = (Long) frame.getArguments()[0] + 1;
-                                    return ProbeNode.UNWIND_ACTION_REENTER;
-                                }
-
-                            });
-            env.getInstrumenter().attachExecutionEventListener(SourceSectionFilter.newBuilder().tagIs(StandardTags.StatementTag.class).build(), new ExecutionEventListener() {
-                @Override
-                public void onEnter(EventContext context, VirtualFrame frame) {
-                    SourceSection ss = context.getInstrumentedSourceSection();
-                    if (ss.getCharacters().toString().contains(error)) {
-                        if (unwind == null) {
-                            CompilerDirectives.transferToInterpreterAndInvalidate();
-                            unwind = context.createUnwind(null, reenterBinding);
-                        }
-                        throw unwind;
-                    }
-                }
-
-                @Override
-                public void onReturnValue(EventContext context, VirtualFrame frame, Object result) {
-                }
-
-                @Override
-                public void onReturnExceptional(EventContext context, VirtualFrame frame, Throwable exception) {
-                }
-
-            });
-        }
-    }
-
     @TruffleInstrument.Registration(id = "testEnvironmentHandlerInstrument", services = Environment.class)
     public static class EnvironmentHandlerInstrument extends TruffleInstrument {
 
