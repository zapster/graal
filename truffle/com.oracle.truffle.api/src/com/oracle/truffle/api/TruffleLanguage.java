--- conflicted
+++ resolved
@@ -24,7 +24,6 @@
  */
 package com.oracle.truffle.api;
 
-import java.io.IOException;
 import java.io.InputStream;
 import java.io.OutputStream;
 import java.lang.annotation.ElementType;
@@ -233,10 +232,10 @@
      * @param node node where execution halted, {@code null} if no execution context
      * @param mFrame frame where execution halted, {@code null} if no execution context
      * @return result of running the code in the context, or at top level if no execution context.
-     * @throws IOException if the evaluation cannot be performed
-     * @since 0.8 or earlier
-     */
-    protected abstract Object evalInContext(Source source, Node node, MaterializedFrame mFrame) throws IOException;
+     * @throws Exception if the evaluation cannot be performed
+     * @since 0.8 or earlier
+     */
+    protected abstract Object evalInContext(Source source, Node node, MaterializedFrame mFrame) throws Exception;
 
     /**
      * Generates language specific textual representation of a value. Each language may have special
@@ -528,34 +527,18 @@
         }
 
         @Override
-<<<<<<< HEAD
-        public Object eval(TruffleLanguage<?> language, Source source, Map<Source, CallTarget> cache) {
-            CallTarget target = cache.get(source);
-            if (target == null) {
-                try {
-                    target = language.parse(source, null);
-                } catch (Exception ex) {
-                    throw raise(RuntimeException.class, ex);
-                }
-                if (target == null) {
-                    throw new IllegalStateException("Parsing has not produced a CallTarget for " + source);
-                }
-                cache.put(source, target);
-            }
-            return target.call();
-        }
-
-        @Override
-=======
->>>>>>> 387cbe47
         @SuppressWarnings({"rawtypes"})
-        public Object evalInContext(Object sourceVM, String code, Node node, MaterializedFrame frame) throws IOException {
+        public Object evalInContext(Object sourceVM, String code, Node node, MaterializedFrame frame) {
             RootNode rootNode = node.getRootNode();
             Class<? extends TruffleLanguage> languageType = AccessAPI.nodesAccess().findLanguage(rootNode);
             final Env env = AccessAPI.engineAccess().findEnv(sourceVM, languageType);
             final TruffleLanguage<?> lang = findLanguage(env);
             final Source source = Source.newBuilder(code).name("eval in context").mimeType("content/unknown").build();
-            return lang.evalInContext(source, node, frame);
+            try {
+                return lang.evalInContext(source, node, frame);
+            } catch (Exception ex) {
+                throw raise(RuntimeException.class, ex);
+            }
         }
 
         @Override
