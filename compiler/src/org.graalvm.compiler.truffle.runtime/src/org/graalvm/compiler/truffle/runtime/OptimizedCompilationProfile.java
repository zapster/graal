/*
 * Copyright (c) 2013, 2016, Oracle and/or its affiliates. All rights reserved.
 * DO NOT ALTER OR REMOVE COPYRIGHT NOTICES OR THIS FILE HEADER.
 *
 * This code is free software; you can redistribute it and/or modify it
 * under the terms of the GNU General Public License version 2 only, as
 * published by the Free Software Foundation.  Oracle designates this
 * particular file as subject to the "Classpath" exception as provided
 * by Oracle in the LICENSE file that accompanied this code.
 *
 * This code is distributed in the hope that it will be useful, but WITHOUT
 * ANY WARRANTY; without even the implied warranty of MERCHANTABILITY or
 * FITNESS FOR A PARTICULAR PURPOSE.  See the GNU General Public License
 * version 2 for more details (a copy is included in the LICENSE file that
 * accompanied this code).
 *
 * You should have received a copy of the GNU General Public License version
 * 2 along with this work; if not, write to the Free Software Foundation,
 * Inc., 51 Franklin St, Fifth Floor, Boston, MA 02110-1301 USA.
 *
 * Please contact Oracle, 500 Oracle Parkway, Redwood Shores, CA 94065 USA
 * or visit www.oracle.com if you need additional information or have any
 * questions.
 */
package org.graalvm.compiler.truffle.runtime;

import static org.graalvm.compiler.truffle.common.TruffleCompilerOptions.TruffleArgumentTypeSpeculation;
import static org.graalvm.compiler.truffle.common.TruffleCompilerOptions.TruffleCompileImmediately;
import static org.graalvm.compiler.truffle.common.TruffleCompilerOptions.TruffleInvalidationReprofileCount;
import static org.graalvm.compiler.truffle.common.TruffleCompilerOptions.TruffleLowGrade;
import static org.graalvm.compiler.truffle.common.TruffleCompilerOptions.TruffleLowGradeMinInvokeThreshold;
import static org.graalvm.compiler.truffle.common.TruffleCompilerOptions.TruffleMinInvokeThreshold;
import static org.graalvm.compiler.truffle.common.TruffleCompilerOptions.TruffleReplaceReprofileCount;
import static org.graalvm.compiler.truffle.common.TruffleCompilerOptions.TruffleReturnTypeSpeculation;

import java.util.ArrayList;
import java.util.LinkedHashMap;
import java.util.List;
import java.util.Map;
import java.util.Objects;

import org.graalvm.compiler.truffle.common.TruffleCompilerOptions;
import org.graalvm.options.OptionValues;

import com.oracle.truffle.api.Assumption;
import com.oracle.truffle.api.CompilerAsserts;
import com.oracle.truffle.api.CompilerDirectives;
import com.oracle.truffle.api.CompilerDirectives.CompilationFinal;
import com.oracle.truffle.api.CompilerOptions;
import com.oracle.truffle.api.Truffle;
import com.oracle.truffle.api.nodes.ExplodeLoop;

public class OptimizedCompilationProfile {

    /**
     * Number of times an installed code for this tree was seen invalidated.
     */
    private int invalidationCount;
    private int deferredCount;

    private int interpreterCallCount;
    private int interpreterCallAndLoopCount;
    private int compilationCallThreshold;
    private int compilationCallAndLoopThreshold;
    private int lowGradeCallCount;
    private long adaptiveCallThreshold;
    private int lowGradeCompilationCallThreshold;
    private int lowGradeCompilationCallAndLoopThreshold;
    private boolean lowGradeEnabled;
    private boolean compileImmediately;

    private long timestamp;

    /*
     * Updating profiling information and its Assumption objects is done without synchronization and
     * atomic operations to keep the overhead as low as possible. This means that there can be races
     * and we might see imprecise profiles. That is OK. But we must not install and run compiled
     * code that depends on wrong profiling information, because that leads to crashes. Therefore,
     * the Assumption objects need to be updated in the correct order: A new valid assumption is
     * installed *after* installing profile information, but the assumption is invalidated *before*
     * invalidating profile information. This ensures that the compiler sees an invalidated
     * assumption in case a race happens. Note that OptimizedAssumption.invalidate() performs
     * synchronization and is therefore a memory barrier.
     */
    @CompilationFinal(dimensions = 1) private Class<?>[] profiledArgumentTypes;
    @CompilationFinal private OptimizedAssumption profiledArgumentTypesAssumption;
    @CompilationFinal private Class<?> profiledReturnType;
    @CompilationFinal private OptimizedAssumption profiledReturnTypeAssumption;
    @CompilationFinal private Class<?> exceptionType;

    private volatile boolean compilationFailed;
    @CompilationFinal private boolean callProfiled;

    public OptimizedCompilationProfile(OptionValues options) {
        int callThreshold = TruffleCompilerOptions.getValue(TruffleMinInvokeThreshold);
        int callAndLoopThreshold = PolyglotCompilerOptions.getValue(options, PolyglotCompilerOptions.CompilationThreshold);
        int lowGradeCallThreshold = TruffleCompilerOptions.getValue(TruffleLowGradeMinInvokeThreshold);
        int lowGradeCallAndLoopThreshold = PolyglotCompilerOptions.getValue(options, PolyglotCompilerOptions.LowGradeCompilationThreshold);
        assert callThreshold >= 0;
        assert callAndLoopThreshold >= 0;
<<<<<<< HEAD
        this.compilationCallThreshold = Math.min(callThreshold, callAndLoopThreshold);
        this.compilationCallAndLoopThreshold = callAndLoopThreshold;
        this.lowGradeCompilationCallThreshold = Math.min(lowGradeCallThreshold, lowGradeCallAndLoopThreshold);
        this.lowGradeCompilationCallAndLoopThreshold = lowGradeCallAndLoopThreshold;
        this.adaptiveCallThreshold = compilationCallAndLoopThreshold;
=======
        boolean compileImmediately = TruffleCompilerOptions.getValue(TruffleCompileImmediately);
        this.compilationCallThreshold = compileImmediately ? 0 : Math.min(callThreshold, callAndLoopThreshold);
        this.compilationCallAndLoopThreshold = compileImmediately ? 0 : callAndLoopThreshold;
>>>>>>> 480078a0
        this.timestamp = System.nanoTime();
        this.lowGradeEnabled = TruffleCompilerOptions.getValue(TruffleLowGrade);
        this.compileImmediately = TruffleCompilerOptions.getValue(TruffleCompileImmediately);
    }

    @Override
    public String toString() {
        return String.format("CompilationProfile(callCount=%d/%d, callAndLoopCount=%d/%d)", interpreterCallCount, compilationCallThreshold, interpreterCallAndLoopCount,
                        compilationCallAndLoopThreshold);
    }

    void initializeArgumentTypes(Class<?>[] argumentTypes) {
        CompilerAsserts.neverPartOfCompilation();
        if (profiledArgumentTypesAssumption != null) {
            this.profiledArgumentTypesAssumption.invalidate();
            throw new AssertionError("Argument types already initialized. initializeArgumentTypes must be called before any profile is initialized.");
        } else {
            this.profiledArgumentTypes = argumentTypes;
            this.profiledArgumentTypesAssumption = createValidAssumption("Custom profiled argument types");
            this.callProfiled = true;
        }
    }

    List<OptimizedAssumption> getProfiledTypesAssumptions() {
        List<OptimizedAssumption> result = new ArrayList<>();
        if (getProfiledArgumentTypes() != null) {
            result.add(profiledArgumentTypesAssumption);
        }
        if (getProfiledReturnType() != null) {
            result.add(profiledReturnTypeAssumption);
        }
        return result;
    }

    Class<?>[] getProfiledArgumentTypes() {
        if (profiledArgumentTypesAssumption == null) {
            /*
             * We always need an assumption. If this method is called before the profile was
             * initialized, we have to be conservative and disable profiling, which is done by
             * creating an invalid assumption but leaving the type field null.
             */
            CompilerDirectives.transferToInterpreterAndInvalidate();
            profiledArgumentTypesAssumption = createInvalidAssumption("Profiled Argument Types");
        }

        if (profiledArgumentTypesAssumption.isValid()) {
            return profiledArgumentTypes;
        } else {
            return null;
        }
    }

    Class<?> getProfiledReturnType() {
        if (profiledReturnTypeAssumption == null) {
            /*
             * We always need an assumption. If this method is called before the profile was
             * initialized, we have to be conservative and disable profiling, which is done by
             * creating an invalid assumption but leaving the type field null.
             */
            CompilerDirectives.transferToInterpreterAndInvalidate();
            profiledReturnTypeAssumption = createInvalidAssumption("Profiled Return Type");
        }

        if (profiledReturnTypeAssumption.isValid()) {
            return profiledReturnType;
        } else {
            return null;
        }
    }

    @ExplodeLoop
    void profileDirectCall(Object[] args) {
        Assumption typesAssumption = profiledArgumentTypesAssumption;
        if (typesAssumption == null) {
            if (CompilerDirectives.inInterpreter()) {
                initializeProfiledArgumentTypes(args);
            }
        } else {
            Class<?>[] types = profiledArgumentTypes;
            if (types != null) {
                if (types.length != args.length) {
                    CompilerDirectives.transferToInterpreterAndInvalidate();
                    typesAssumption.invalidate();
                    profiledArgumentTypes = null;
                } else if (typesAssumption.isValid()) {
                    for (int i = 0; i < types.length; i++) {
                        Class<?> type = types[i];
                        Object value = args[i];
                        if (type != null && (value == null || value.getClass() != type)) {
                            CompilerDirectives.transferToInterpreterAndInvalidate();
                            updateProfiledArgumentTypes(args, types);
                            break;
                        }
                    }
                }
            }
        }
    }

    void profileIndirectCall() {
        Assumption argumentTypesAssumption = profiledArgumentTypesAssumption;
        if (argumentTypesAssumption != null && argumentTypesAssumption.isValid()) {
            // Argument profiling is not possible for targets of indirect calls.
            CompilerDirectives.transferToInterpreter();
            argumentTypesAssumption.invalidate();
            profiledArgumentTypes = null;
        }
    }

    void profileInlinedCall() {
        // nothing to profile for inlined calls by default
    }

    final void profileReturnValue(Object result) {
        Assumption returnTypeAssumption = profiledReturnTypeAssumption;
        if (CompilerDirectives.inInterpreter() && returnTypeAssumption == null) {
            // we only profile return values in the interpreter as we don't want to deoptimize
            // for immediate compiles.
            if (TruffleCompilerOptions.getValue(TruffleReturnTypeSpeculation)) {
                profiledReturnType = classOf(result);
                profiledReturnTypeAssumption = createValidAssumption("Profiled Return Type");
            }
        } else if (profiledReturnType != null) {
            if (result == null || profiledReturnType != result.getClass()) {
                CompilerDirectives.transferToInterpreterAndInvalidate();
                returnTypeAssumption.invalidate();
                profiledReturnType = null;
            }
        }
    }

    @SuppressWarnings("unchecked")
    final <E extends Throwable> E profileExceptionType(E ex) {
        Class<?> cachedClass = exceptionType;
        // if cachedClass is null and we are not in the interpreter we don't want to deoptimize
        // This usually happens only if the call target was compiled using compile without ever
        // calling it.
        if (cachedClass != Object.class) {
            if (cachedClass != null && cachedClass == ex.getClass()) {
                return (E) cachedClass.cast(ex);
            }
            CompilerDirectives.transferToInterpreterAndInvalidate();
            if (cachedClass == null) {
                exceptionType = ex.getClass();
            } else {
                // object class is not reachable for exceptions
                exceptionType = Object.class;
            }
        }
        return ex;
    }

    final Object[] injectArgumentProfile(Object[] originalArguments) {
        Assumption argumentTypesAssumption = profiledArgumentTypesAssumption;
        Object[] args = originalArguments;
        if (argumentTypesAssumption != null && argumentTypesAssumption.isValid()) {
            args = OptimizedCallTarget.unsafeCast(OptimizedCallTarget.castArrayFixedLength(args, profiledArgumentTypes.length), Object[].class, true, true, true);
            args = castArgumentsImpl(args);
        }
        return args;
    }

    @ExplodeLoop
    private Object[] castArgumentsImpl(Object[] originalArguments) {
        Class<?>[] types = profiledArgumentTypes;
        Object[] castArguments = new Object[types.length];
        boolean isCallProfiled = callProfiled;
        for (int i = 0; i < types.length; i++) {
            // callProfiled: only the receiver type is exact.
            Class<?> targetType = types[i];
            boolean exact = !isCallProfiled || i == 0;
            castArguments[i] = targetType != null ? OptimizedCallTarget.unsafeCast(originalArguments[i], targetType, true, true, exact) : originalArguments[i];
        }
        return castArguments;
    }

    final Object injectReturnValueProfile(Object result) {
        Class<?> klass = profiledReturnType;
        if (klass != null && CompilerDirectives.inCompiledCode() && profiledReturnTypeAssumption.isValid()) {
            return OptimizedCallTarget.unsafeCast(result, klass, true, true, true);
        }
        return result;
    }

    final void reportCompilationFailure() {
        compilationFailed = true;
    }

    final void reportLoopCount(int count) {
        interpreterCallAndLoopCount += count;
    }

    final void reportInvalidated() {
        invalidationCount++;
        int reprofile = TruffleCompilerOptions.getValue(TruffleInvalidationReprofileCount);
        ensureProfiling(reprofile, reprofile);
    }

    final void reportNodeReplaced() {
        // delay compilation until tree is deemed stable enough
        int replaceBackoff = TruffleCompilerOptions.getValue(TruffleReplaceReprofileCount);
        ensureProfiling(1, replaceBackoff);
    }

    @CompilerDirectives.TruffleBoundary
    final boolean lowGradeCall(OptimizedCallTarget callTarget) {
        int callCount = ++lowGradeCallCount;
        if (callCount >= compilationCallAndLoopThreshold && !callTarget.isCompiling() && !compilationFailed) {
            // TTY.println("Compiling the high grade! " + callTarget + ", " + System.identityHashCode(callTarget) + ", cc: " + callCount + "(of " + compilationCallAndLoopThreshold + "), qs: " + GraalTruffleRuntime.getRuntime().getCompilationQueueSize());
            return callTarget.compile();
        }
        return false;
    }

    @SuppressWarnings("try")
    final boolean interpreterCall(OptimizedCallTarget callTarget) {
<<<<<<< HEAD
        if (lowGradeEnabled) {
            int intCallCount = ++interpreterCallCount;
            int intAndLoopCallCount = ++interpreterCallAndLoopCount;
            if (CompilerDirectives.inInterpreter() && !callTarget.isCompiling() && !compilationFailed) {
                    // Check if call target is hot enough to get compiled, but took not too long to get hot.
                    if ((intAndLoopCallCount >= lowGradeCompilationCallAndLoopThreshold && intCallCount >= lowGradeCompilationCallThreshold && !isDeferredCompile(callTarget)) ||
                                    TruffleCompilerOptions.getValue(TruffleCompileImmediately)) {
                        try (TruffleCompilerOptions.TruffleOptionsOverrideScope o = TruffleCompilerOptions.overrideOptions(TruffleCompilerOptions.TruffleLowGradeCompilation, true)) {
                            return callTarget.compile();
                        }
                    }
=======
        int intCallCount = ++interpreterCallCount;
        int intAndLoopCallCount = ++interpreterCallAndLoopCount;
        if (!callTarget.isCompiling() && !compilationFailed) {
            // check if call target is hot enough to get compiled, but took not too long to get hot
            int callThreshold = compilationCallThreshold; // 0 if TruffleCompileImmediately
            if ((intCallCount >= callThreshold && intAndLoopCallCount >= compilationCallAndLoopThreshold && !isDeferredCompile(callTarget)) || callThreshold == 0) {
                return callTarget.compile();
>>>>>>> 480078a0
            }
            return false;
        } else {
            int intCallCount = ++interpreterCallCount;
            int intAndLoopCallCount = ++interpreterCallAndLoopCount;
            if (CompilerDirectives.inInterpreter() && !callTarget.isCompiling() && !compilationFailed) {
                // check if call target is hot enough to get compiled, but took not too long to get hot
                if ((intAndLoopCallCount >= compilationCallAndLoopThreshold && intCallCount >= compilationCallThreshold && !isDeferredCompile(callTarget)) ||
                                TruffleCompilerOptions.getValue(TruffleCompileImmediately)) {
                    return callTarget.compile();
                }
            }
            return false;
        }
    }

    private boolean isDeferredCompile(OptimizedCallTarget target) {
        // Workaround for https://bugs.eclipse.org/bugs/show_bug.cgi?id=440019
        int threshold = target.getOptionValue(PolyglotCompilerOptions.QueueTimeThreshold);

        CompilerOptions compilerOptions = target.getCompilerOptions();
        if (compilerOptions instanceof GraalCompilerOptions) {
            threshold = Math.max(threshold, ((GraalCompilerOptions) compilerOptions).getMinTimeThreshold());
        }
        if (threshold <= 0) {
            return false;
        }

        long time = timestamp;
        if (time == 0) {
            return false;
        }

        long timeElapsed = System.nanoTime() - time;
        if (timeElapsed > (threshold * 1_000_000L)) {

            int callThreshold = TruffleCompilerOptions.getValue(TruffleMinInvokeThreshold);
            int callAndLoopThreshold = PolyglotCompilerOptions.getValue(target.getRootNode(), PolyglotCompilerOptions.CompilationThreshold);

            // defer compilation
            ensureProfiling(0, Math.min(callThreshold, callAndLoopThreshold));
            timestamp = System.nanoTime();
            deferredCount++;
            return true;
        }
        return false;
    }

    private void initializeProfiledArgumentTypes(Object[] args) {
        CompilerAsserts.neverPartOfCompilation();
        if (TruffleCompilerOptions.getValue(TruffleArgumentTypeSpeculation)) {
            Class<?>[] result = new Class<?>[args.length];
            for (int i = 0; i < args.length; i++) {
                result[i] = classOf(args[i]);
            }
            profiledArgumentTypes = result;
        }
        profiledArgumentTypesAssumption = createValidAssumption("Profiled Argument Types");
    }

    private void updateProfiledArgumentTypes(Object[] args, Class<?>[] types) {
        CompilerAsserts.neverPartOfCompilation();
        profiledArgumentTypesAssumption.invalidate();
        for (int j = 0; j < types.length; j++) {
            types[j] = joinTypes(types[j], classOf(args[j]));
        }
        profiledArgumentTypesAssumption = createValidAssumption("Profiled Argument Types");
    }

    private static boolean checkProfiledArgumentTypes(Object[] args, Class<?>[] types) {
        assert types != null;
        if (args.length != types.length) {
            throw new ArrayIndexOutOfBoundsException();
        }
        // receiver type is always non-null and exact
        if (types[0] != args[0].getClass()) {
            throw new ClassCastException();
        }
        // other argument types may be inexact
        for (int j = 1; j < types.length; j++) {
            if (types[j] == null) {
                continue;
            }
            types[j].cast(args[j]);
            Objects.requireNonNull(args[j]);
        }
        return true;
    }

    private static Class<?> classOf(Object arg) {
        return arg != null ? arg.getClass() : null;
    }

    private static Class<?> joinTypes(Class<?> class1, Class<?> class2) {
        if (class1 == class2) {
            return class1;
        } else {
            return null;
        }
    }

    private void ensureProfiling(int calls, int callsAndLoop) {
        if (this.compilationCallThreshold == 0) { // TruffleCompileImmediately
            return;
        }
        int increaseCallAndLoopThreshold = callsAndLoop - (this.compilationCallAndLoopThreshold - this.interpreterCallAndLoopCount);
        if (increaseCallAndLoopThreshold > 0) {
            this.compilationCallAndLoopThreshold += increaseCallAndLoopThreshold;
        }

        int increaseCallsThreshold = calls - (this.compilationCallThreshold - this.interpreterCallCount);
        if (increaseCallsThreshold > 0) {
            this.compilationCallThreshold += increaseCallsThreshold;
        }
    }

    public Map<String, Object> getDebugProperties() {
        Map<String, Object> properties = new LinkedHashMap<>();
        String callsThreshold = String.format("%7d/%5d", getInterpreterCallCount(), getCompilationCallThreshold());
        String loopsThreshold = String.format("%7d/%5d", getInterpreterCallAndLoopCount(), getCompilationCallAndLoopThreshold());
        String invalidations = String.format("%5d", invalidationCount);
        properties.put("Calls/Thres", callsThreshold);
        properties.put("CallsAndLoop/Thres", loopsThreshold);
        properties.put("Inval#", invalidations);
        return properties;
    }

    public int getInvalidationCount() {
        return invalidationCount;
    }

    public int getInterpreterCallAndLoopCount() {
        return interpreterCallAndLoopCount;
    }

    public int getInterpreterCallCount() {
        return interpreterCallCount;
    }

    public int getDeferredCount() {
        return deferredCount;
    }

    public int getCompilationCallAndLoopThreshold() {
        return compilationCallAndLoopThreshold;
    }

    public int getCompilationCallThreshold() {
        return compilationCallThreshold;
    }

    public long getTimestamp() {
        return timestamp;
    }

    public static OptimizedCompilationProfile create(OptionValues options) {
        return new OptimizedCompilationProfile(options);
    }

    private static OptimizedAssumption createValidAssumption(String name) {
        return (OptimizedAssumption) Truffle.getRuntime().createAssumption(name);
    }

    private static OptimizedAssumption createInvalidAssumption(String name) {
        OptimizedAssumption result = createValidAssumption(name);
        result.invalidate();
        return result;
    }

    public boolean isValidArgumentProfile(Object[] args) {
        return profiledArgumentTypesAssumption != null && profiledArgumentTypesAssumption.isValid() && checkProfiledArgumentTypes(args, profiledArgumentTypes);
    }
}<|MERGE_RESOLUTION|>--- conflicted
+++ resolved
@@ -63,11 +63,9 @@
     private int compilationCallThreshold;
     private int compilationCallAndLoopThreshold;
     private int lowGradeCallCount;
-    private long adaptiveCallThreshold;
     private int lowGradeCompilationCallThreshold;
     private int lowGradeCompilationCallAndLoopThreshold;
     private boolean lowGradeEnabled;
-    private boolean compileImmediately;
 
     private long timestamp;
 
@@ -98,20 +96,13 @@
         int lowGradeCallAndLoopThreshold = PolyglotCompilerOptions.getValue(options, PolyglotCompilerOptions.LowGradeCompilationThreshold);
         assert callThreshold >= 0;
         assert callAndLoopThreshold >= 0;
-<<<<<<< HEAD
-        this.compilationCallThreshold = Math.min(callThreshold, callAndLoopThreshold);
-        this.compilationCallAndLoopThreshold = callAndLoopThreshold;
-        this.lowGradeCompilationCallThreshold = Math.min(lowGradeCallThreshold, lowGradeCallAndLoopThreshold);
-        this.lowGradeCompilationCallAndLoopThreshold = lowGradeCallAndLoopThreshold;
-        this.adaptiveCallThreshold = compilationCallAndLoopThreshold;
-=======
         boolean compileImmediately = TruffleCompilerOptions.getValue(TruffleCompileImmediately);
         this.compilationCallThreshold = compileImmediately ? 0 : Math.min(callThreshold, callAndLoopThreshold);
         this.compilationCallAndLoopThreshold = compileImmediately ? 0 : callAndLoopThreshold;
->>>>>>> 480078a0
+        this.lowGradeCompilationCallThreshold = Math.min(lowGradeCallThreshold, lowGradeCallAndLoopThreshold);
+        this.lowGradeCompilationCallAndLoopThreshold = lowGradeCallAndLoopThreshold;
         this.timestamp = System.nanoTime();
         this.lowGradeEnabled = TruffleCompilerOptions.getValue(TruffleLowGrade);
-        this.compileImmediately = TruffleCompilerOptions.getValue(TruffleCompileImmediately);
     }
 
     @Override
@@ -325,7 +316,6 @@
 
     @SuppressWarnings("try")
     final boolean interpreterCall(OptimizedCallTarget callTarget) {
-<<<<<<< HEAD
         if (lowGradeEnabled) {
             int intCallCount = ++interpreterCallCount;
             int intAndLoopCallCount = ++interpreterCallAndLoopCount;
@@ -337,24 +327,15 @@
                             return callTarget.compile();
                         }
                     }
-=======
-        int intCallCount = ++interpreterCallCount;
-        int intAndLoopCallCount = ++interpreterCallAndLoopCount;
-        if (!callTarget.isCompiling() && !compilationFailed) {
-            // check if call target is hot enough to get compiled, but took not too long to get hot
-            int callThreshold = compilationCallThreshold; // 0 if TruffleCompileImmediately
-            if ((intCallCount >= callThreshold && intAndLoopCallCount >= compilationCallAndLoopThreshold && !isDeferredCompile(callTarget)) || callThreshold == 0) {
-                return callTarget.compile();
->>>>>>> 480078a0
             }
             return false;
         } else {
             int intCallCount = ++interpreterCallCount;
             int intAndLoopCallCount = ++interpreterCallAndLoopCount;
-            if (CompilerDirectives.inInterpreter() && !callTarget.isCompiling() && !compilationFailed) {
+            if (!callTarget.isCompiling() && !compilationFailed) {
                 // check if call target is hot enough to get compiled, but took not too long to get hot
-                if ((intAndLoopCallCount >= compilationCallAndLoopThreshold && intCallCount >= compilationCallThreshold && !isDeferredCompile(callTarget)) ||
-                                TruffleCompilerOptions.getValue(TruffleCompileImmediately)) {
+                int callThreshold = compilationCallThreshold; // 0 if TruffleCompileImmediately
+                if ((intCallCount >= callThreshold && intAndLoopCallCount >= compilationCallAndLoopThreshold && !isDeferredCompile(callTarget)) || callThreshold == 0) {
                     return callTarget.compile();
                 }
             }
