--- conflicted
+++ resolved
@@ -74,7 +74,6 @@
 import org.graalvm.compiler.nodes.graphbuilderconf.NodePlugin;
 import org.graalvm.compiler.nodes.graphbuilderconf.ParameterPlugin;
 import org.graalvm.compiler.nodes.java.AccessFieldNode;
-import org.graalvm.compiler.nodes.java.DynamicNewInstanceNode;
 import org.graalvm.compiler.nodes.java.InstanceOfNode;
 import org.graalvm.compiler.nodes.java.LoadFieldNode;
 import org.graalvm.compiler.nodes.java.MethodCallTargetNode;
@@ -468,8 +467,7 @@
 
                 } else if (guard.condition() instanceof InstanceOfNode && guard.getReason() == DeoptimizationReason.ClassCastException && classCastStamp == null) {
                     InstanceOfNode condition = (InstanceOfNode) guard.condition();
-                    if (condition.getValue() instanceof Invoke || condition.getValue() instanceof LoadFieldNode ||
-                                    condition.getValue() instanceof DynamicNewInstanceNode) {
+                    if (condition.getValue() instanceof Invoke || condition.getValue() instanceof LoadFieldNode) {
                         /*
                          * The method handle chain can contain a cast of the returned value. We
                          * remove the cast here to simplify the graph, remember the type that needs
@@ -494,11 +492,6 @@
             for (Node node : graph.getNodes()) {
                 if (node == graph.start() || node instanceof ParameterNode || node instanceof ConstantNode || node instanceof FrameState) {
                     /* Ignore the allowed framework around the nodes we care about. */
-<<<<<<< HEAD
-                } else if (node instanceof DynamicNewInstanceNode && singleNewInstance == null && ((DynamicNewInstanceNode) node).getInstanceType().isConstant()) {
-                    singleNewInstance = (DynamicNewInstanceNode) node;
-=======
->>>>>>> 36cee2ac
                 } else if (node instanceof NewInstanceNode && singleNewInstance == null) {
                     singleNewInstance = (NewInstanceNode) node;
                 } else if (node instanceof MethodCallTargetNode) {
@@ -513,10 +506,6 @@
                 }
             }
 
-            if (singleNewInstance != null && !(singleFunctionality instanceof Invoke)) {
-                throw VMError.shouldNotReachHere("singleFunctionality != Invoke with non null singleNewInstance");
-            }
-
             /*
              * When parsing for compilation, we must not intrinsify method handles that were not
              * intrinsified during analysis. Otherwise new code that was no seen as reachable by the
@@ -532,8 +521,6 @@
             JavaKind returnResultKind = b.getInvokeReturnType().getJavaKind().getStackKind();
             ValueNode transplantedSingleFunctionality = null;
             ValueNode transplantedNewInstance = null;
-<<<<<<< HEAD
-=======
 
             if (singleNewInstance != null) {
                 ResolvedJavaType type = lookup(((NewInstanceNode) singleNewInstance).instanceClass());
@@ -541,28 +528,11 @@
                 transplantedNewInstance = b.add(new NewInstanceNode(type, true));
             }
 
->>>>>>> 36cee2ac
             if (singleFunctionality instanceof Invoke) {
-
                 Invoke singleInvoke = (Invoke) singleFunctionality;
                 MethodCallTargetNode singleCallTarget = (MethodCallTargetNode) singleInvoke.callTarget();
                 ResolvedJavaMethod resolvedTarget = lookup(singleCallTarget.targetMethod());
 
-<<<<<<< HEAD
-                if (singleNewInstance != null) {
-                    ResolvedJavaType type = null;
-                    if (singleNewInstance instanceof DynamicNewInstanceNode) {
-                        type = lookup(originalProviders.getConstantReflection().asJavaType(((DynamicNewInstanceNode) singleNewInstance).getInstanceType().asConstant()));
-                    }
-                    if (singleNewInstance instanceof NewInstanceNode) {
-                        type = lookup(((NewInstanceNode) singleNewInstance).instanceClass());
-                    }
-                    ValueNode newInstance = b.add(new NewInstanceNode(type, true));
-                    transplantedNewInstance = maybeEmitClassCast(b, classCastStamp, newInstance);
-                }
-
-=======
->>>>>>> 36cee2ac
                 maybeEmitClassInitialization(b, singleCallTarget.invokeKind() == InvokeKind.Static, resolvedTarget.getDeclaringClass());
                 /*
                  * Replace the originalTarget with the replacementTarget. Note that the
