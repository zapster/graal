/*
 * Copyright (c) 2010, 2011, Oracle and/or its affiliates. All rights reserved.
 * DO NOT ALTER OR REMOVE COPYRIGHT NOTICES OR THIS FILE HEADER.
 *
 * This code is free software; you can redistribute it and/or modify it
 * under the terms of the GNU General Public License version 2 only, as
 * published by the Free Software Foundation.
 *
 * This code is distributed in the hope that it will be useful, but WITHOUT
 * ANY WARRANTY; without even the implied warranty of MERCHANTABILITY or
 * FITNESS FOR A PARTICULAR PURPOSE.  See the GNU General Public License
 * version 2 for more details (a copy is included in the LICENSE file that
 * accompanied this code).
 *
 * You should have received a copy of the GNU General Public License version
 * 2 along with this work; if not, write to the Free Software Foundation,
 * Inc., 51 Franklin St, Fifth Floor, Boston, MA 02110-1301 USA.
 *
 * Please contact Oracle, 500 Oracle Parkway, Redwood Shores, CA 94065 USA
 * or visit www.oracle.com if you need additional information or have any
 * questions.
 */
package com.oracle.max.cri.ci;

import static java.lang.reflect.Modifier.*;

import java.lang.annotation.*;
import java.util.*;

import com.oracle.max.cri.ri.*;

/**
 * Miscellaneous collection of utility methods used in the {@code CRI} project.
 */
public class CiUtil {

    public static final String NEW_LINE = String.format("%n");

    /**
     * Gets the annotation of a particular type for a formal parameter of a given method.
     *
     * @param annotationClass the Class object corresponding to the annotation type
     * @param parameterIndex the index of a formal parameter of {@code method}
     * @param method the method for which a parameter annotation is being requested
     * @return the annotation of type {@code annotationClass} for the formal parameter present, else null
     * @throws IndexOutOfBoundsException if {@code parameterIndex} does not denote a formal parameter
     */
    public static <T extends Annotation> T getParameterAnnotation(Class<T> annotationClass, int parameterIndex, RiResolvedMethod method) {
        if (parameterIndex >= 0) {
            Annotation[][] parameterAnnotations = method.getParameterAnnotations();
            for (Annotation a : parameterAnnotations[parameterIndex]) {
                if (a.annotationType() == annotationClass) {
                    return annotationClass.cast(a);
                }
            }
        }
        return null;
    }

    /**
     * Extends the functionality of {@link Class#getSimpleName()} to include a non-empty string for anonymous and local
     * classes.
     *
     * @param clazz the class for which the simple name is being requested
     * @param withEnclosingClass specifies if the returned name should be qualified with the name(s) of the enclosing
     *            class/classes of {@code clazz} (if any). This option is ignored if {@code clazz} denotes an anonymous
     *            or local class.
     * @return the simple name
     */
    public static String getSimpleName(Class< ? > clazz, boolean withEnclosingClass) {
        final String simpleName = clazz.getSimpleName();
        if (simpleName.length() != 0) {
            if (withEnclosingClass) {
                String prefix = "";
                Class< ? > enclosingClass = clazz;
                while ((enclosingClass = enclosingClass.getEnclosingClass()) != null) {
                    prefix = prefix + enclosingClass.getSimpleName() + ".";
                }
                return prefix + simpleName;
            }
            return simpleName;
        }
        // Must be an anonymous or local class
        final String name = clazz.getName();
        int index = name.indexOf('$');
        if (index == -1) {
            return name;
        }
        index = name.lastIndexOf('.', index);
        if (index == -1) {
            return name;
        }
        return name.substring(index + 1);
    }

    public static final int K = 1024;
    public static final int M = 1024 * 1024;

    public static boolean isOdd(int n) {
        return (n & 1) == 1;
    }

    public static boolean isEven(int n) {
        return (n & 1) == 0;
    }

    /**
     * Checks whether the specified integer is a power of two.
     *
     * @param val the value to check
     * @return {@code true} if the value is a power of two; {@code false} otherwise
     */
    public static boolean isPowerOf2(int val) {
        return val != 0 && (val & val - 1) == 0;
    }

    /**
     * Checks whether the specified long is a power of two.
     *
     * @param val the value to check
     * @return {@code true} if the value is a power of two; {@code false} otherwise
     */
    public static boolean isPowerOf2(long val) {
        return val != 0 && (val & val - 1) == 0;
    }

    /**
     * Computes the log (base 2) of the specified integer, rounding down. (E.g {@code log2(8) = 3}, {@code log2(21) = 4}
     * )
     *
     * @param val the value
     * @return the log base 2 of the value
     */
    public static int log2(int val) {
        assert val > 0 && isPowerOf2(val);
        return 31 - Integer.numberOfLeadingZeros(val);
    }

    /**
     * Computes the log (base 2) of the specified long, rounding down. (E.g {@code log2(8) = 3}, {@code log2(21) = 4})
     *
     * @param val the value
     * @return the log base 2 of the value
     */
    public static int log2(long val) {
        assert val > 0 && isPowerOf2(val);
        return 63 - Long.numberOfLeadingZeros(val);
    }

    public static int align(int size, int align) {
        assert isPowerOf2(align);
        return (size + align - 1) & ~(align - 1);
    }

    /**
     * Gets a word with the nth bit set.
     *
     * @param n the nth bit to set
     * @return an integer value with the nth bit set
     */
    public static int nthBit(int n) {
        return n >= Integer.SIZE ? 0 : 1 << n;
    }

    /**
     * Gets a word with the right-most n bits set.
     *
     * @param n the number of right most bits to set
     * @return an integer value with the right-most n bits set
     */
    public static int rightNBits(int n) {
        return nthBit(n) - 1;
    }

    /**
     * Converts a given type to its Java programming language name. The following are examples of strings returned by
     * this method:
     *
     * <pre>
     *     qualified == true:
     *         java.lang.Object
     *         int
     *         boolean[][]
     *     qualified == false:
     *         Object
     *         int
     *         boolean[][]
     * </pre>
     *
     * @param riType the type to be converted to a Java name
     * @param qualified specifies if the package prefix of the type should be included in the returned name
     * @return the Java name corresponding to {@code riType}
     */
    public static String toJavaName(RiType riType, boolean qualified) {
        CiKind kind = riType.kind(false);
        if (kind.isPrimitive() || kind == CiKind.Void) {
            return kind.javaName;
        }
        return internalNameToJava(riType.name(), qualified);
    }

    /**
     * Converts a given type to its Java programming language name. The following are examples of strings returned by
     * this method:
     *
     * <pre>
     *      java.lang.Object
     *      int
     *      boolean[][]
     * </pre>
     *
     * @param riType the type to be converted to a Java name
     * @return the Java name corresponding to {@code riType}
     */
    public static String toJavaName(RiType riType) {
        return (riType == null) ? null : internalNameToJava(riType.name(), true);
    }

    public static String internalNameToJava(String name, boolean qualified) {
        switch (name.charAt(0)) {
            case 'L': {
                String result = name.substring(1, name.length() - 1).replace('/', '.');
                if (!qualified) {
                    final int lastDot = result.lastIndexOf('.');
                    if (lastDot != -1) {
                        result = result.substring(lastDot + 1);
                    }
                }
                return result;

            }
            case '[':
                return internalNameToJava(name.substring(1), qualified) + "[]";
            default:
                if (name.length() != 1) {
                    throw new IllegalArgumentException("Illegal internal name: " + name);
                }
                return CiKind.fromPrimitiveOrVoidTypeChar(name.charAt(0)).javaName;
        }
    }

    /**
     * Gets a string for a given method formatted according to a given format specification. A format specification is
     * composed of characters that are to be copied verbatim to the result and specifiers that denote an attribute of
     * the method that is to be copied to the result. A specifier is a single character preceded by a '%' character. The
     * accepted specifiers and the method attributes they denote are described below:
     *
     * <pre>
     *     Specifier | Description                                          | Example(s)
     *     ----------+------------------------------------------------------------------------------------------
     *     'R'       | Qualified return type                                | "int" "java.lang.String"
     *     'r'       | Unqualified return type                              | "int" "String"
     *     'H'       | Qualified holder                                     | "java.util.Map.Entry"
     *     'h'       | Unqualified holder                                   | "Entry"
     *     'n'       | Method name                                          | "add"
     *     'P'       | Qualified parameter types, separated by ', '         | "int, java.lang.String"
     *     'p'       | Unqualified parameter types, separated by ', '       | "int, String"
     *     'f'       | Indicator if method is unresolved, static or virtual | "unresolved" "static" "virtual"
     *     '%'       | A '%' character                                      | "%"
     * </pre>
     *
     * @param format a format specification
     * @param method the method to be formatted
     * @param kinds if {@code true} then the types in {@code method}'s signature are printed in the
     *            {@linkplain CiKind#jniName JNI} form of their {@linkplain CiKind kind}
     * @return the result of formatting this method according to {@code format}
     * @throws IllegalFormatException if an illegal specifier is encountered in {@code format}
     */
    public static String format(String format, RiMethod method) throws IllegalFormatException {
        final StringBuilder sb = new StringBuilder();
        int index = 0;
        RiSignature sig = null;
        while (index < format.length()) {
            final char ch = format.charAt(index++);
            if (ch == '%') {
                if (index >= format.length()) {
                    throw new UnknownFormatConversionException("An unquoted '%' character cannot terminate a method format specification");
                }
                final char specifier = format.charAt(index++);
                boolean qualified = false;
                switch (specifier) {
                    case 'R':
                        qualified = true;
                        // fall through
                    case 'r': {
                        if (sig == null) {
                            sig = method.signature();
                        }
                        sb.append(toJavaName(sig.returnType(null), qualified));
                        break;
                    }
                    case 'H':
                        qualified = true;
                        // fall through
                    case 'h': {
                        sb.append(toJavaName(method.holder(), qualified));
                        break;
                    }
                    case 'n': {
                        sb.append(method.name());
                        break;
                    }
                    case 'P':
                        qualified = true;
                        // fall through
                    case 'p': {
                        if (sig == null) {
                            sig = method.signature();
                        }
                        for (int i = 0; i < sig.argumentCount(false); i++) {
                            if (i != 0) {
                                sb.append(", ");
                            }
                            sb.append(toJavaName(sig.argumentTypeAt(i, null), qualified));
                        }
                        break;
                    }
                    case 'f': {
                        sb.append(!(method instanceof RiResolvedMethod) ? "unresolved" : isStatic(((RiResolvedMethod) method).accessFlags()) ? "static" : "virtual");
                        break;
                    }
                    case '%': {
                        sb.append('%');
                        break;
                    }
                    default: {
                        throw new UnknownFormatConversionException(String.valueOf(specifier));
                    }
                }
            } else {
                sb.append(ch);
            }
        }
        return sb.toString();
    }

    /**
     * Gets a string for a given field formatted according to a given format specification. A format specification is
     * composed of characters that are to be copied verbatim to the result and specifiers that denote an attribute of
     * the field that is to be copied to the result. A specifier is a single character preceded by a '%' character. The
     * accepted specifiers and the field attributes they denote are described below:
     *
     * <pre>
     *     Specifier | Description                                          | Example(s)
     *     ----------+------------------------------------------------------------------------------------------
     *     'T'       | Qualified type                                       | "int" "java.lang.String"
     *     't'       | Unqualified type                                     | "int" "String"
     *     'H'       | Qualified holder                                     | "java.util.Map.Entry"
     *     'h'       | Unqualified holder                                   | "Entry"
     *     'n'       | Field name                                           | "age"
     *     'f'       | Indicator if field is unresolved, static or instance | "unresolved" "static" "instance"
     *     '%'       | A '%' character                                      | "%"
     * </pre>
     *
     * @param format a format specification
     * @param field the field to be formatted
     * @param kinds if {@code true} then {@code field}'s type is printed in the {@linkplain CiKind#jniName JNI} form of
     *            its {@linkplain CiKind kind}
     * @return the result of formatting this field according to {@code format}
     * @throws IllegalFormatException if an illegal specifier is encountered in {@code format}
     */
    public static String format(String format, RiField field) throws IllegalFormatException {
        final StringBuilder sb = new StringBuilder();
        int index = 0;
        RiType type = field.type();
        while (index < format.length()) {
            final char ch = format.charAt(index++);
            if (ch == '%') {
                if (index >= format.length()) {
                    throw new UnknownFormatConversionException("An unquoted '%' character cannot terminate a field format specification");
                }
                final char specifier = format.charAt(index++);
                boolean qualified = false;
                switch (specifier) {
                    case 'T':
                        qualified = true;
                        // fall through
                    case 't': {
                        sb.append(toJavaName(type, qualified));
                        break;
                    }
                    case 'H':
                        qualified = true;
                        // fall through
                    case 'h': {
                        sb.append(toJavaName(field.holder(), qualified));
                        break;
                    }
                    case 'n': {
                        sb.append(field.name());
                        break;
                    }
                    case 'f': {
                        sb.append(!(field instanceof RiResolvedField) ? "unresolved" : isStatic(((RiResolvedField) field).accessFlags()) ? "static" : "instance");
                        break;
                    }
                    case '%': {
                        sb.append('%');
                        break;
                    }
                    default: {
                        throw new UnknownFormatConversionException(String.valueOf(specifier));
                    }
                }
            } else {
                sb.append(ch);
            }
        }
        return sb.toString();
    }

    /**
     * Gets a stack trace element for a given method and bytecode index.
     */
    public static StackTraceElement toStackTraceElement(RiMethod method, @SuppressWarnings("unused") int bci) {
        // TODO(tw): Look if we can use bci to get the line number.
        return new StackTraceElement(CiUtil.toJavaName(method.holder()), method.name(), null, -1);
    }

    /**
     * Converts a Java source-language class name into the internal form.
     *
     * @param className the class name
     * @return the internal name form of the class name
     */
    public static String toInternalName(String className) {
        return "L" + className.replace('.', '/') + ";";
    }

    /**
     * Creates a set that uses reference-equality instead of {@link Object#equals(Object)} when comparing values.
     *
     * @param <T> the type of elements in the set
     * @return a set based on reference-equality
     */
    public static <T> Set<T> newIdentityHashSet() {
        return Collections.newSetFromMap(new IdentityHashMap<T, Boolean>());
    }

    /**
     * Prepends the String {@code indentation} to every line in String {@code lines}, including a possibly non-empty
     * line following the final newline.
     */
    public static String indent(String lines, String indentation) {
        if (lines.length() == 0) {
            return lines;
        }
        final String newLine = "\n";
        if (lines.endsWith(newLine)) {
            return indentation + (lines.substring(0, lines.length() - 1)).replace(newLine, newLine + indentation) + newLine;
        }
        return indentation + lines.replace(newLine, newLine + indentation);
    }

    /**
     * Formats the values in a frame as a tabulated string.
     *
     * @param frame
     * @return the values in {@code frame} as a tabulated string
     */
    public static String tabulateValues(CiFrame frame) {
        int cols = Math.max(frame.numLocals, Math.max(frame.numStack, frame.numLocks));
        assert cols > 0;
        ArrayList<Object> cells = new ArrayList<>();
        cells.add("");
        for (int i = 0; i < cols; i++) {
            cells.add(i);
        }
        cols++;
        if (frame.numLocals != 0) {
            cells.add("locals:");
            cells.addAll(Arrays.asList(frame.values).subList(0, frame.numLocals));
            cells.addAll(Collections.nCopies(cols - frame.numLocals - 1, ""));
        }
        if (frame.numStack != 0) {
            cells.add("stack:");
            cells.addAll(Arrays.asList(frame.values).subList(frame.numLocals, frame.numLocals + frame.numStack));
            cells.addAll(Collections.nCopies(cols - frame.numStack - 1, ""));
        }
        if (frame.numLocks != 0) {
            cells.add("locks:");
            cells.addAll(Arrays.asList(frame.values).subList(frame.numLocals + frame.numStack, frame.values.length));
            cells.addAll(Collections.nCopies(cols - frame.numLocks - 1, ""));
        }
        Object[] cellArray = cells.toArray();
        for (int i = 0; i < cellArray.length; i++) {
            if ((i % cols) != 0) {
                cellArray[i] = "|" + cellArray[i];
            }
        }
        return CiUtil.tabulate(cellArray, cols, 1, 1);
    }

    /**
     * Formats a given table as a string. The value of each cell is produced by {@link String#valueOf(Object)}.
     *
     * @param cells the cells of the table in row-major order
     * @param cols the number of columns per row
     * @param lpad the number of space padding inserted before each formatted cell value
     * @param rpad the number of space padding inserted after each formatted cell value
     * @return a string with one line per row and each column left-aligned
     */
    public static String tabulate(Object[] cells, int cols, int lpad, int rpad) {
        int rows = (cells.length + (cols - 1)) / cols;
        int[] colWidths = new int[cols];
        for (int col = 0; col < cols; col++) {
            for (int row = 0; row < rows; row++) {
                int index = col + (row * cols);
                if (index < cells.length) {
                    Object cell = cells[index];
                    colWidths[col] = Math.max(colWidths[col], String.valueOf(cell).length());
                }
            }
        }
        StringBuilder sb = new StringBuilder();
        String nl = NEW_LINE;
        for (int row = 0; row < rows; row++) {
            for (int col = 0; col < cols; col++) {
                int index = col + (row * cols);
                if (index < cells.length) {
                    for (int i = 0; i < lpad; i++) {
                        sb.append(' ');
                    }
                    Object cell = cells[index];
                    String s = String.valueOf(cell);
                    int w = s.length();
                    sb.append(s);
                    while (w < colWidths[col]) {
                        sb.append(' ');
                        w++;
                    }
                    for (int i = 0; i < rpad; i++) {
                        sb.append(' ');
                    }
                }
            }
            sb.append(nl);
        }
        return sb.toString();
    }

    /**
     * Convenient shortcut for calling {@link #appendLocation(StringBuilder, RiMethod, int)} without having to supply a
     * a {@link StringBuilder} instance and convert the result to a string.
     */
    public static String toLocation(RiResolvedMethod method, int bci) {
        return appendLocation(new StringBuilder(), method, bci).toString();
    }

    /**
     * Appends a string representation of a location specified by a given method and bci to a given
     * {@link StringBuilder}. If a stack trace element with a non-null file name and non-negative line number is
     * {@linkplain RiMethod#toStackTraceElement(int) available} for the given method, then the string returned is the
     * {@link StackTraceElement#toString()} value of the stack trace element, suffixed by the bci location. For example:
     *
     * <pre>
     *     java.lang.String.valueOf(String.java:2930) [bci: 12]
     * </pre>
     *
     * Otherwise, the string returned is the value of {@code CiUtil.format("%H.%n(%p)"}, suffixed by the bci location.
     * For example:
     *
     * <pre>
     *     java.lang.String.valueOf(int) [bci: 12]
     * </pre>
     *
     * @param sb
     * @param method
     * @param bci
     * @return
     */
    public static StringBuilder appendLocation(StringBuilder sb, RiResolvedMethod method, int bci) {
        if (method != null) {
            StackTraceElement ste = method.toStackTraceElement(bci);
            if (ste.getFileName() != null && ste.getLineNumber() > 0) {
                sb.append(ste);
            } else {
                sb.append(CiUtil.format("%H.%n(%p)", method));
            }
<<<<<<< HEAD
        } else {
            sb.append("Null method");
=======
>>>>>>> 599d2708
        }
        return sb.append(" [bci: ").append(bci).append(']');
    }

    /**
     * Appends a formatted code position to a {@link StringBuilder}.
     *
     * @param sb the {@link StringBuilder} to append to
     * @param pos the code position to format and append to {@code sb}
     * @return the value of {@code sb}
     */
    public static StringBuilder append(StringBuilder sb, CiCodePos pos) {
        appendLocation(sb.append("at "), pos.method, pos.bci);
        if (pos.caller != null) {
            sb.append(NEW_LINE);
            append(sb, pos.caller);
        }
        return sb;
    }

    /**
     * Appends a formatted frame to a {@link StringBuilder}.
     *
     * @param sb the {@link StringBuilder} to append to
     * @param frame the frame to format and append to {@code sb}
     * @return the value of {@code sb}
     */
    public static StringBuilder append(StringBuilder sb, CiFrame frame) {
        appendLocation(sb.append("at "), frame.method, frame.bci);
        if (frame.values != null && frame.values.length > 0) {
            sb.append(NEW_LINE);
            String table = tabulateValues(frame);
            String[] rows = table.split(NEW_LINE);
            for (int i = 0; i < rows.length; i++) {
                String row = rows[i];
                if (!row.trim().isEmpty()) {
                    sb.append("  ").append(row);
                    if (i != rows.length - 1) {
                        sb.append(NEW_LINE);
                    }
                }
            }
        }
        if (frame.caller() != null) {
            sb.append(NEW_LINE);
            append(sb, frame.caller());
        } else if (frame.caller != null) {
            sb.append(NEW_LINE);
            append(sb, frame.caller);
        }
        return sb;
    }

    /**
     * Formats a location present in a register or frame reference map.
     */
    public static class RefMapFormatter {

        /**
         * The size of a stack slot.
         */
        public final int slotSize;

        /**
         * The register used as the frame pointer.
         */
        public final CiRegister fp;

        public final CiArchitecture arch;

        /**
         * The offset (in bytes) from the slot pointed to by {@link #fp} to the slot corresponding to bit 0 in the frame
         * reference map.
         */
        public final int refMapToFPOffset;

        public RefMapFormatter(CiArchitecture arch, int slotSize, CiRegister fp, int refMapToFPOffset) {
            this.arch = arch;
            this.slotSize = slotSize;
            this.fp = fp;
            this.refMapToFPOffset = refMapToFPOffset;
        }

        public String formatStackSlot(int frameRefMapIndex) {
            int refMapOffset = frameRefMapIndex * slotSize;
            int fpOffset = refMapOffset + refMapToFPOffset;
            if (fpOffset >= 0) {
                return fp + "+" + fpOffset;
            }
            return fp.name + fpOffset;
        }

        public String formatRegister(int regRefMapIndex) {
            return arch.registers[regRefMapIndex].toString();
        }
    }

    /**
     * Appends a formatted debug info to a {@link StringBuilder}.
     *
     * @param sb the {@link StringBuilder} to append to
     * @param info the debug info to format and append to {@code sb}
     * @return the value of {@code sb}
     */
    public static StringBuilder append(StringBuilder sb, CiDebugInfo info, RefMapFormatter formatter) {
        String nl = NEW_LINE;
        if (info.hasRegisterRefMap()) {
            sb.append("  reg-ref-map:");
            CiBitMap bm = info.registerRefMap;
            if (formatter != null) {
                for (int reg = bm.nextSetBit(0); reg >= 0; reg = bm.nextSetBit(reg + 1)) {
                    sb.append(" " + formatter.formatRegister(reg));
                }
            }
            sb.append(' ').append(bm).append(nl);
        }
        if (info.hasStackRefMap()) {
            sb.append("frame-ref-map:");
            CiBitMap bm = info.frameRefMap;
            if (formatter != null) {
                for (int i = bm.nextSetBit(0); i >= 0; i = bm.nextSetBit(i + 1)) {
                    sb.append(" " + formatter.formatStackSlot(i));
                }
            }
            sb.append(' ').append(bm).append(nl);
        }
        CiFrame frame = info.frame();
        if (frame != null) {
            append(sb, frame);
        } else if (info.codePos != null) {
            append(sb, info.codePos);
        }
        return sb;
    }

    public static CiKind[] signatureToKinds(RiResolvedMethod method) {
        CiKind receiver = isStatic(method.accessFlags()) ? null : method.holder().kind(true);
        return signatureToKinds(method.signature(), receiver);
    }

    public static CiKind[] signatureToKinds(RiSignature signature, CiKind receiverKind) {
        int args = signature.argumentCount(false);
        CiKind[] result;
        int i = 0;
        if (receiverKind != null) {
            result = new CiKind[args + 1];
            result[0] = receiverKind;
            i = 1;
        } else {
            result = new CiKind[args];
        }
        for (int j = 0; j < args; j++) {
            result[i + j] = signature.argumentKindAt(j, true);
        }
        return result;
    }

    public static Class< ? >[] signatureToTypes(RiSignature signature, RiResolvedType accessingClass) {
        int count = signature.argumentCount(false);
        Class< ? >[] result = new Class< ? >[count];
        for (int i = 0; i < result.length; ++i) {
            result[i] = signature.argumentTypeAt(i, accessingClass).resolve(accessingClass).toJava();
        }
        return result;
    }
}<|MERGE_RESOLUTION|>--- conflicted
+++ resolved
@@ -577,11 +577,8 @@
             } else {
                 sb.append(CiUtil.format("%H.%n(%p)", method));
             }
-<<<<<<< HEAD
         } else {
             sb.append("Null method");
-=======
->>>>>>> 599d2708
         }
         return sb.append(" [bci: ").append(bci).append(']');
     }
