--- conflicted
+++ resolved
@@ -42,13 +42,10 @@
 
     public AllocationStage(OptionValues options) {
         appendPhase(new MarkBasePointersPhase());
-<<<<<<< HEAD
-        if (GraphColoringPhase.Options.LIROptGraphColoringPhase.getValue()) {
+
+        if (GraphColoringPhase.Options.LIROptGraphColoringPhase.getValue(options)) {
             appendPhase(new GraphColoringPhase());
-        } else if (TraceRA.getValue()) {
-=======
-        if (TraceRA.getValue(options)) {
->>>>>>> 11ec1deb
+        } else if (TraceRA.getValue(options)) {
             appendPhase(new TraceBuilderPhase());
             appendPhase(new GlobalLivenessAnalysisPhase());
             appendPhase(new TraceRegisterAllocationPhase());
