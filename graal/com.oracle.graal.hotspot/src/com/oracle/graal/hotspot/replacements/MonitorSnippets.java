/*
 * Copyright (c) 2012, 2016, Oracle and/or its affiliates. All rights reserved.
 * DO NOT ALTER OR REMOVE COPYRIGHT NOTICES OR THIS FILE HEADER.
 *
 * This code is free software; you can redistribute it and/or modify it
 * under the terms of the GNU General Public License version 2 only, as
 * published by the Free Software Foundation.
 *
 * This code is distributed in the hope that it will be useful, but WITHOUT
 * ANY WARRANTY; without even the implied warranty of MERCHANTABILITY or
 * FITNESS FOR A PARTICULAR PURPOSE.  See the GNU General Public License
 * version 2 for more details (a copy is included in the LICENSE file that
 * accompanied this code).
 *
 * You should have received a copy of the GNU General Public License version
 * 2 along with this work; if not, write to the Free Software Foundation,
 * Inc., 51 Franklin St, Fifth Floor, Boston, MA 02110-1301 USA.
 *
 * Please contact Oracle, 500 Oracle Parkway, Redwood Shores, CA 94065 USA
 * or visit www.oracle.com if you need additional information or have any
 * questions.
 */
package com.oracle.graal.hotspot.replacements;

import static com.oracle.graal.compiler.common.GraalOptions.SnippetCounters;
import static com.oracle.graal.hotspot.GraalHotSpotVMConfig.INJECTED_VMCONFIG;
import static com.oracle.graal.hotspot.nodes.BeginLockScopeNode.beginLockScope;
import static com.oracle.graal.hotspot.nodes.DirectCompareAndSwapNode.compareAndSwap;
import static com.oracle.graal.hotspot.nodes.EndLockScopeNode.endLockScope;
import static com.oracle.graal.hotspot.nodes.VMErrorNode.vmError;
import static com.oracle.graal.hotspot.replacements.HotSpotReplacementsUtil.DISPLACED_MARK_WORD_LOCATION;
import static com.oracle.graal.hotspot.replacements.HotSpotReplacementsUtil.MARK_WORD_LOCATION;
import static com.oracle.graal.hotspot.replacements.HotSpotReplacementsUtil.PROTOTYPE_MARK_WORD_LOCATION;
import static com.oracle.graal.hotspot.replacements.HotSpotReplacementsUtil.ageMaskInPlace;
import static com.oracle.graal.hotspot.replacements.HotSpotReplacementsUtil.biasedLockMaskInPlace;
import static com.oracle.graal.hotspot.replacements.HotSpotReplacementsUtil.biasedLockPattern;
import static com.oracle.graal.hotspot.replacements.HotSpotReplacementsUtil.config;
import static com.oracle.graal.hotspot.replacements.HotSpotReplacementsUtil.epochMaskInPlace;
import static com.oracle.graal.hotspot.replacements.HotSpotReplacementsUtil.loadWordFromObject;
import static com.oracle.graal.hotspot.replacements.HotSpotReplacementsUtil.lockDisplacedMarkOffset;
import static com.oracle.graal.hotspot.replacements.HotSpotReplacementsUtil.markOffset;
import static com.oracle.graal.hotspot.replacements.HotSpotReplacementsUtil.pageSize;
import static com.oracle.graal.hotspot.replacements.HotSpotReplacementsUtil.prototypeMarkWordOffset;
import static com.oracle.graal.hotspot.replacements.HotSpotReplacementsUtil.registerAsWord;
import static com.oracle.graal.hotspot.replacements.HotSpotReplacementsUtil.unlockedMask;
import static com.oracle.graal.hotspot.replacements.HotSpotReplacementsUtil.useBiasedLocking;
import static com.oracle.graal.hotspot.replacements.HotSpotReplacementsUtil.verifyOop;
import static com.oracle.graal.hotspot.replacements.HotSpotReplacementsUtil.wordSize;
import static com.oracle.graal.hotspot.replacements.HotspotSnippetsOptions.ProfileMonitors;
import static com.oracle.graal.hotspot.replacements.HotspotSnippetsOptions.TraceMonitorsMethodFilter;
import static com.oracle.graal.hotspot.replacements.HotspotSnippetsOptions.TraceMonitorsTypeFilter;
import static com.oracle.graal.hotspot.replacements.HotspotSnippetsOptions.VerifyBalancedMonitors;
import static com.oracle.graal.nodes.extended.BranchProbabilityNode.FREQUENT_PROBABILITY;
import static com.oracle.graal.nodes.extended.BranchProbabilityNode.VERY_FAST_PATH_PROBABILITY;
import static com.oracle.graal.nodes.extended.BranchProbabilityNode.VERY_SLOW_PATH_PROBABILITY;
import static com.oracle.graal.nodes.extended.BranchProbabilityNode.probability;
import static com.oracle.graal.options.OptionValues.GLOBAL;
import static com.oracle.graal.replacements.SnippetTemplate.DEFAULT_REPLACER;

import java.util.List;

import com.oracle.graal.api.replacements.Fold;
import com.oracle.graal.api.replacements.Snippet;
import com.oracle.graal.api.replacements.Snippet.ConstantParameter;
import com.oracle.graal.bytecode.Bytecode;
import com.oracle.graal.bytecode.ResolvedJavaMethodBytecode;
import com.oracle.graal.compiler.common.LocationIdentity;
import com.oracle.graal.compiler.common.spi.ForeignCallDescriptor;
import com.oracle.graal.compiler.common.type.ObjectStamp;
import com.oracle.graal.compiler.common.type.StampFactory;
import com.oracle.graal.compiler.common.type.StampPair;
import com.oracle.graal.graph.Node.ConstantNodeParameter;
import com.oracle.graal.graph.Node.NodeIntrinsic;
import com.oracle.graal.graph.iterators.NodeIterable;
import com.oracle.graal.hotspot.meta.HotSpotProviders;
import com.oracle.graal.hotspot.meta.HotSpotRegistersProvider;
import com.oracle.graal.hotspot.nodes.AcquiredCASLockNode;
import com.oracle.graal.hotspot.nodes.CurrentLockNode;
import com.oracle.graal.hotspot.nodes.DirectCompareAndSwapNode;
import com.oracle.graal.hotspot.nodes.FastAcquireBiasedLockNode;
import com.oracle.graal.hotspot.nodes.MonitorCounterNode;
import com.oracle.graal.hotspot.word.KlassPointer;
import com.oracle.graal.nodes.BreakpointNode;
import com.oracle.graal.nodes.CallTargetNode.InvokeKind;
import com.oracle.graal.nodes.ConstantNode;
import com.oracle.graal.nodes.DeoptimizeNode;
import com.oracle.graal.nodes.FrameState;
import com.oracle.graal.nodes.InvokeNode;
import com.oracle.graal.nodes.NamedLocationIdentity;
import com.oracle.graal.nodes.ReturnNode;
import com.oracle.graal.nodes.StructuredGraph;
import com.oracle.graal.nodes.ValueNode;
import com.oracle.graal.nodes.debug.DynamicCounterNode;
import com.oracle.graal.nodes.extended.BranchProbabilityNode;
import com.oracle.graal.nodes.extended.ForeignCallNode;
import com.oracle.graal.nodes.java.MethodCallTargetNode;
import com.oracle.graal.nodes.java.MonitorExitNode;
import com.oracle.graal.nodes.java.RawMonitorEnterNode;
import com.oracle.graal.nodes.memory.address.OffsetAddressNode;
import com.oracle.graal.nodes.spi.LoweringTool;
import com.oracle.graal.nodes.type.StampTool;
import com.oracle.graal.options.OptionValues;
import com.oracle.graal.phases.common.inlining.InliningUtil;
import com.oracle.graal.replacements.Log;
import com.oracle.graal.replacements.SnippetCounter;
import com.oracle.graal.replacements.SnippetTemplate.AbstractTemplates;
import com.oracle.graal.replacements.SnippetTemplate.Arguments;
import com.oracle.graal.replacements.SnippetTemplate.SnippetInfo;
import com.oracle.graal.replacements.Snippets;
import com.oracle.graal.word.Word;
import com.oracle.graal.word.WordBase;

import jdk.vm.ci.code.BytecodeFrame;
import jdk.vm.ci.code.Register;
import jdk.vm.ci.code.TargetDescription;
import jdk.vm.ci.meta.DeoptimizationAction;
import jdk.vm.ci.meta.DeoptimizationReason;
import jdk.vm.ci.meta.JavaType;
import jdk.vm.ci.meta.ResolvedJavaType;

/**
 * Snippets used for implementing the monitorenter and monitorexit instructions.
 *
 * The locking algorithm used is described in the paper
 * <a href="http://dl.acm.org/citation.cfm?id=1167515.1167496"> Eliminating synchronization-related
 * atomic operations with biased locking and bulk rebiasing</a> by Kenneth Russell and David
 * Detlefs.
 *
 * Comment below is reproduced from {@code markOop.hpp} for convenience:
 *
 * <pre>
 *  Bit-format of an object header (most significant first, big endian layout below):
 *  32 bits:
 *  --------
 *             hash:25 ------------>| age:4    biased_lock:1 lock:2 (normal object)
 *             JavaThread*:23 epoch:2 age:4    biased_lock:1 lock:2 (biased object)
 *             size:32 ------------------------------------------>| (CMS free block)
 *             PromotedObject*:29 ---------->| promo_bits:3 ----->| (CMS promoted object)
 *
 *  64 bits:
 *  --------
 *  unused:25 hash:31 -->| unused:1   age:4    biased_lock:1 lock:2 (normal object)
 *  JavaThread*:54 epoch:2 unused:1   age:4    biased_lock:1 lock:2 (biased object)
 *  PromotedObject*:61 --------------------->| promo_bits:3 ----->| (CMS promoted object)
 *  size:64 ----------------------------------------------------->| (CMS free block)
 *
 *  unused:25 hash:31 -->| cms_free:1 age:4    biased_lock:1 lock:2 (COOPs && normal object)
 *  JavaThread*:54 epoch:2 cms_free:1 age:4    biased_lock:1 lock:2 (COOPs && biased object)
 *  narrowOop:32 unused:24 cms_free:1 unused:4 promo_bits:3 ----->| (COOPs && CMS promoted object)
 *  unused:21 size:35 -->| cms_free:1 unused:7 ------------------>| (COOPs && CMS free block)
 *
 *  - hash contains the identity hash value: largest value is
 *    31 bits, see os::random().  Also, 64-bit vm's require
 *    a hash value no bigger than 32 bits because they will not
 *    properly generate a mask larger than that: see library_call.cpp
 *    and c1_CodePatterns_sparc.cpp.
 *
 *  - the biased lock pattern is used to bias a lock toward a given
 *    thread. When this pattern is set in the low three bits, the lock
 *    is either biased toward a given thread or "anonymously" biased,
 *    indicating that it is possible for it to be biased. When the
 *    lock is biased toward a given thread, locking and unlocking can
 *    be performed by that thread without using atomic operations.
 *    When a lock's bias is revoked, it reverts back to the normal
 *    locking scheme described below.
 *
 *    Note that we are overloading the meaning of the "unlocked" state
 *    of the header. Because we steal a bit from the age we can
 *    guarantee that the bias pattern will never be seen for a truly
 *    unlocked object.
 *
 *    Note also that the biased state contains the age bits normally
 *    contained in the object header. Large increases in scavenge
 *    times were seen when these bits were absent and an arbitrary age
 *    assigned to all biased objects, because they tended to consume a
 *    significant fraction of the eden semispaces and were not
 *    promoted promptly, causing an increase in the amount of copying
 *    performed. The runtime system aligns all JavaThread* pointers to
 *    a very large value (currently 128 bytes (32bVM) or 256 bytes (64bVM))
 *    to make room for the age bits & the epoch bits (used in support of
 *    biased locking), and for the CMS "freeness" bit in the 64bVM (+COOPs).
 *
 *    [JavaThread* | epoch | age | 1 | 01]       lock is biased toward given thread
 *    [0           | epoch | age | 1 | 01]       lock is anonymously biased
 *
 *  - the two lock bits are used to describe three states: locked/unlocked and monitor.
 *
 *    [ptr             | 00]  locked             ptr points to real header on stack
 *    [header      | 0 | 01]  unlocked           regular object header
 *    [ptr             | 10]  monitor            inflated lock (header is wapped out)
 *    [ptr             | 11]  marked             used by markSweep to mark an object
 *                                               not valid at any other time
 *
 *    We assume that stack/thread pointers have the lowest two bits cleared.
 * </pre>
 *
 * Note that {@code Thread::allocate} enforces {@code JavaThread} objects to be aligned
 * appropriately to comply with the layouts above.
 */
public class MonitorSnippets implements Snippets {

    private static final boolean PROFILE_CONTEXT = false;

    @Fold
    static boolean doProfile(OptionValues options) {
        return ProfileMonitors.getValue(options);
    }

    @Snippet
    public static void monitorenter(Object object, KlassPointer hub, @ConstantParameter int lockDepth, @ConstantParameter Register threadRegister, @ConstantParameter Register stackPointerRegister,
                    @ConstantParameter boolean trace, @ConstantParameter OptionValues options) {
        verifyOop(object);

        // Load the mark word - this includes a null-check on object
        final Word mark = loadWordFromObject(object, markOffset(INJECTED_VMCONFIG));

        final Word lock = beginLockScope(lockDepth);

        trace(trace, "           object: 0x%016lx\n", Word.objectToTrackedPointer(object));
        trace(trace, "             lock: 0x%016lx\n", lock);
        trace(trace, "             mark: 0x%016lx\n", mark);

        incCounter();

        if (useBiasedLocking(INJECTED_VMCONFIG)) {
            // See whether the lock is currently biased toward our thread and
            // whether the epoch is still valid.
            // Note that the runtime guarantees sufficient alignment of JavaThread
            // pointers to allow age to be placed into low bits.
            final Word biasableLockBits = mark.and(biasedLockMaskInPlace(INJECTED_VMCONFIG));

            // Check whether the bias pattern is present in the object's mark word
            // and the bias owner and the epoch are both still current.
            final Word prototypeMarkWord = hub.readWord(prototypeMarkWordOffset(INJECTED_VMCONFIG), PROTOTYPE_MARK_WORD_LOCATION);
            final Word thread = registerAsWord(threadRegister);
            final Word tmp = prototypeMarkWord.or(thread).xor(mark).and(~ageMaskInPlace(INJECTED_VMCONFIG));
            trace(trace, "prototypeMarkWord: 0x%016lx\n", prototypeMarkWord);
            trace(trace, "           thread: 0x%016lx\n", thread);
            trace(trace, "              tmp: 0x%016lx\n", tmp);
            if (probability(BranchProbabilityNode.NOT_LIKELY_PROBABILITY, tmp.equal(0))) {
                // Object is already biased to current thread -> done
                traceObject(trace, "+lock{bias:existing}", object, true, options);
                lockBiasExisting.inc();
                FastAcquireBiasedLockNode.mark(object);
                return;
            }

            // Now check to see whether biasing is enabled for this object
            if (probability(BranchProbabilityNode.FAST_PATH_PROBABILITY, biasableLockBits.notEqual(Word.unsigned(biasedLockPattern(INJECTED_VMCONFIG))))) {
                // Biasing not enabled -> fall through to lightweight locking
                unbiasable.inc();
            } else {
                // At this point we know that the mark word has the bias pattern and
                // that we are not the bias owner in the current epoch. We need to
                // figure out more details about the state of the mark word in order to
                // know what operations can be legally performed on the object's
                // mark word.

                // If the low three bits in the xor result aren't clear, that means
                // the prototype header is no longer biasable and we have to revoke
                // the bias on this object.
                if (probability(FREQUENT_PROBABILITY, tmp.and(biasedLockMaskInPlace(INJECTED_VMCONFIG)).equal(0))) {
                    // Biasing is still enabled for object's type. See whether the
                    // epoch of the current bias is still valid, meaning that the epoch
                    // bits of the mark word are equal to the epoch bits of the
                    // prototype mark word. (Note that the prototype mark word's epoch bits
                    // only change at a safepoint.) If not, attempt to rebias the object
                    // toward the current thread. Note that we must be absolutely sure
                    // that the current epoch is invalid in order to do this because
                    // otherwise the manipulations it performs on the mark word are
                    // illegal.
                    if (probability(FREQUENT_PROBABILITY, tmp.and(epochMaskInPlace(INJECTED_VMCONFIG)).equal(0))) {
                        // The epoch of the current bias is still valid but we know nothing
                        // about the owner; it might be set or it might be clear. Try to
                        // acquire the bias of the object using an atomic operation. If this
                        // fails we will go in to the runtime to revoke the object's bias.
                        // Note that we first construct the presumed unbiased header so we
                        // don't accidentally blow away another thread's valid bias.
                        Word unbiasedMark = mark.and(biasedLockMaskInPlace(INJECTED_VMCONFIG) | ageMaskInPlace(INJECTED_VMCONFIG) | epochMaskInPlace(INJECTED_VMCONFIG));
                        Word biasedMark = unbiasedMark.or(thread);
                        trace(trace, "     unbiasedMark: 0x%016lx\n", unbiasedMark);
                        trace(trace, "       biasedMark: 0x%016lx\n", biasedMark);
                        if (probability(VERY_FAST_PATH_PROBABILITY,
                                        compareAndSwap(OffsetAddressNode.address(object, markOffset(INJECTED_VMCONFIG)), unbiasedMark, biasedMark, MARK_WORD_LOCATION).equal(unbiasedMark))) {
                            // Object is now biased to current thread -> done
                            traceObject(trace, "+lock{bias:acquired}", object, true, options);
                            lockBiasAcquired.inc();
                            return;
                        }
                        // If the biasing toward our thread failed, this means that another thread
                        // owns the bias and we need to revoke that bias. The revocation will occur
                        // in the interpreter runtime.
                        traceObject(trace, "+lock{stub:revoke}", object, true, options);
                        lockStubRevoke.inc();
                    } else {
                        // At this point we know the epoch has expired, meaning that the
                        // current bias owner, if any, is actually invalid. Under these
                        // circumstances _only_, are we allowed to use the current mark word
                        // value as the comparison value when doing the CAS to acquire the
                        // bias in the current epoch. In other words, we allow transfer of
                        // the bias from one thread to another directly in this situation.
                        Word biasedMark = prototypeMarkWord.or(thread);
                        trace(trace, "       biasedMark: 0x%016lx\n", biasedMark);
                        if (probability(VERY_FAST_PATH_PROBABILITY,
                                        compareAndSwap(OffsetAddressNode.address(object, markOffset(INJECTED_VMCONFIG)), mark, biasedMark, MARK_WORD_LOCATION).equal(mark))) {
                            // Object is now biased to current thread -> done
                            traceObject(trace, "+lock{bias:transfer}", object, true, options);
                            lockBiasTransfer.inc();
                            return;
                        }
                        // If the biasing toward our thread failed, then another thread
                        // succeeded in biasing it toward itself and we need to revoke that
                        // bias. The revocation will occur in the runtime in the slow case.
                        traceObject(trace, "+lock{stub:epoch-expired}", object, true, options);
                        lockStubEpochExpired.inc();
                    }
                    monitorenterStubC(MONITORENTER, object, lock);
                    return;
                } else {
                    // The prototype mark word doesn't have the bias bit set any
                    // more, indicating that objects of this data type are not supposed
                    // to be biased any more. We are going to try to reset the mark of
                    // this object to the prototype value and fall through to the
                    // CAS-based locking scheme. Note that if our CAS fails, it means
                    // that another thread raced us for the privilege of revoking the
                    // bias of this particular object, so it's okay to continue in the
                    // normal locking code.
                    Word result = compareAndSwap(OffsetAddressNode.address(object, markOffset(INJECTED_VMCONFIG)), mark, prototypeMarkWord, MARK_WORD_LOCATION);

                    // Fall through to the normal CAS-based lock, because no matter what
                    // the result of the above CAS, some thread must have succeeded in
                    // removing the bias bit from the object's header.

                    if (ENABLE_BREAKPOINT) {
                        bkpt(object, mark, tmp, result);
                    }
                    revokeBias.inc();
                }
            }
        }

        // Create the unlocked mark word pattern
        Word unlockedMark = mark.or(unlockedMask(INJECTED_VMCONFIG));
        trace(trace, "     unlockedMark: 0x%016lx\n", unlockedMark);

        // Copy this unlocked mark word into the lock slot on the stack
        lock.writeWord(lockDisplacedMarkOffset(INJECTED_VMCONFIG), unlockedMark, DISPLACED_MARK_WORD_LOCATION);

        // Test if the object's mark word is unlocked, and if so, store the
        // (address of) the lock slot into the object's mark word.
        Word currentMark = compareAndSwap(OffsetAddressNode.address(object, markOffset(INJECTED_VMCONFIG)), unlockedMark, lock, MARK_WORD_LOCATION);
        if (probability(BranchProbabilityNode.SLOW_PATH_PROBABILITY, currentMark.notEqual(unlockedMark))) {
            trace(trace, "      currentMark: 0x%016lx\n", currentMark);
            // The mark word in the object header was not the same.
            // Either the object is locked by another thread or is already locked
            // by the current thread. The latter is true if the mark word
            // is a stack pointer into the current thread's stack, i.e.:
            //
            // 1) (currentMark & aligned_mask) == 0
            // 2) rsp <= currentMark
            // 3) currentMark <= rsp + page_size
            //
            // These 3 tests can be done by evaluating the following expression:
            //
            // (currentMark - rsp) & (aligned_mask - page_size)
            //
            // assuming both the stack pointer and page_size have their least
            // significant 2 bits cleared and page_size is a power of 2
            final Word alignedMask = Word.unsigned(wordSize() - 1);
            final Word stackPointer = registerAsWord(stackPointerRegister).add(config(INJECTED_VMCONFIG).stackBias);
            if (probability(VERY_SLOW_PATH_PROBABILITY, currentMark.subtract(stackPointer).and(alignedMask.subtract(pageSize())).notEqual(0))) {
                // Most likely not a recursive lock, go into a slow runtime call
                traceObject(trace, "+lock{stub:failed-cas}", object, true, options);
                lockStubFailedCas.inc();
                monitorenterStubC(MONITORENTER, object, lock);
                return;
            } else {
                // Recursively locked => write 0 to the lock slot
                lock.writeWord(lockDisplacedMarkOffset(INJECTED_VMCONFIG), Word.zero(), DISPLACED_MARK_WORD_LOCATION);
                traceObject(trace, "+lock{cas:recursive}", object, true, options);
                lockCasRecursive.inc();
            }
        } else {
            traceObject(trace, "+lock{cas}", object, true, options);
            lockCas.inc();
            AcquiredCASLockNode.mark(object);
        }
    }

    /**
     * Calls straight out to the monitorenter stub.
     */
    @Snippet
    public static void monitorenterStub(Object object, @ConstantParameter int lockDepth, @ConstantParameter boolean trace, @ConstantParameter OptionValues options) {
        verifyOop(object);
        incCounter();
        if (object == null) {
            DeoptimizeNode.deopt(DeoptimizationAction.InvalidateReprofile, DeoptimizationReason.NullCheckException);
        }
        // BeginLockScope nodes do not read from object so a use of object
        // cannot float about the null check above
        final Word lock = beginLockScope(lockDepth);
        traceObject(trace, "+lock{stub}", object, true, options);
        monitorenterStubC(MONITORENTER, object, lock);
    }

    @Snippet
    public static void monitorexit(Object object, @ConstantParameter int lockDepth, @ConstantParameter boolean trace, @ConstantParameter OptionValues options) {
        trace(trace, "           object: 0x%016lx\n", Word.objectToTrackedPointer(object));
        if (useBiasedLocking(INJECTED_VMCONFIG)) {
            // Check for biased locking unlock case, which is a no-op
            // Note: we do not have to check the thread ID for two reasons.
            // First, the interpreter checks for IllegalMonitorStateException at
            // a higher level. Second, if the bias was revoked while we held the
            // lock, the object could not be rebiased toward another thread, so
            // the bias bit would be clear.
            final Word mark = loadWordFromObject(object, markOffset(INJECTED_VMCONFIG));
            trace(trace, "             mark: 0x%016lx\n", mark);
            if (probability(BranchProbabilityNode.NOT_LIKELY_PROBABILITY, mark.and(biasedLockMaskInPlace(INJECTED_VMCONFIG)).equal(Word.unsigned(biasedLockPattern(INJECTED_VMCONFIG))))) {
                endLockScope();
                decCounter();
                traceObject(trace, "-lock{bias}", object, false, options);
                unlockBias.inc();
                return;
            }
        }

        final Word lock = CurrentLockNode.currentLock(lockDepth);

        // Load displaced mark
        final Word displacedMark = lock.readWord(lockDisplacedMarkOffset(INJECTED_VMCONFIG), DISPLACED_MARK_WORD_LOCATION);
        trace(trace, "    displacedMark: 0x%016lx\n", displacedMark);

        if (probability(BranchProbabilityNode.NOT_LIKELY_PROBABILITY, displacedMark.equal(0))) {
            // Recursive locking => done
            traceObject(trace, "-lock{recursive}", object, false, options);
            unlockCasRecursive.inc();
        } else {
            verifyOop(object);
            // Test if object's mark word is pointing to the displaced mark word, and if so, restore
            // the displaced mark in the object - if the object's mark word is not pointing to
            // the displaced mark word, do unlocking via runtime call.
            if (probability(VERY_SLOW_PATH_PROBABILITY,
                            DirectCompareAndSwapNode.compareAndSwap(OffsetAddressNode.address(object, markOffset(INJECTED_VMCONFIG)), lock, displacedMark, MARK_WORD_LOCATION).notEqual(lock))) {
                // The object's mark word was not pointing to the displaced header,
                // we do unlocking via runtime call.
                traceObject(trace, "-lock{stub}", object, false, options);
                unlockStub.inc();
                monitorexitStubC(MONITOREXIT, object, lock);
            } else {
                traceObject(trace, "-lock{cas}", object, false, options);
                unlockCas.inc();
            }
        }
        endLockScope();
        decCounter();
    }

    /**
     * Calls straight out to the monitorexit stub.
     */
    @Snippet
    public static void monitorexitStub(Object object, @ConstantParameter int lockDepth, @ConstantParameter boolean trace, @ConstantParameter OptionValues options) {
        verifyOop(object);
        traceObject(trace, "-lock{stub}", object, false, options);
        final Word lock = CurrentLockNode.currentLock(lockDepth);
        monitorexitStubC(MONITOREXIT, object, lock);
        endLockScope();
        decCounter();
    }

    public static void traceObject(boolean enabled, String action, Object object, boolean enter, OptionValues options) {
        if (doProfile(options)) {
            DynamicCounterNode.counter(action, enter ? "number of monitor enters" : "number of monitor exits", 1, PROFILE_CONTEXT);
        }
        if (enabled) {
            Log.print(action);
            Log.print(' ');
            Log.printlnObject(object);
        }
    }

    public static void trace(boolean enabled, String format, WordBase value) {
        if (enabled) {
            Log.printf(format, value.rawValue());
        }
    }

    /**
     * Leaving the breakpoint code in to provide an example of how to use the {@link BreakpointNode}
     * intrinsic.
     */
    private static final boolean ENABLE_BREAKPOINT = false;

    private static final LocationIdentity MONITOR_COUNTER_LOCATION = NamedLocationIdentity.mutable("MonitorCounter");

    @NodeIntrinsic(BreakpointNode.class)
    static native void bkpt(Object object, Word mark, Word tmp, Word value);

    private static final boolean VERIFY_BALANCED_MONITORS = VerifyBalancedMonitors.getValue(OptionValues.GLOBAL);

    public static void incCounter() {
        if (VERIFY_BALANCED_MONITORS) {
            final Word counter = MonitorCounterNode.counter();
            final int count = counter.readInt(0, MONITOR_COUNTER_LOCATION);
            counter.writeInt(0, count + 1, MONITOR_COUNTER_LOCATION);
        }
    }

    public static void decCounter() {
        if (VERIFY_BALANCED_MONITORS) {
            final Word counter = MonitorCounterNode.counter();
            final int count = counter.readInt(0, MONITOR_COUNTER_LOCATION);
            counter.writeInt(0, count - 1, MONITOR_COUNTER_LOCATION);
        }
    }

    @Snippet
    private static void initCounter() {
        final Word counter = MonitorCounterNode.counter();
        counter.writeInt(0, 0, MONITOR_COUNTER_LOCATION);
    }

    @Snippet
    private static void checkCounter(@ConstantParameter String errMsg) {
        final Word counter = MonitorCounterNode.counter();
        final int count = counter.readInt(0, MONITOR_COUNTER_LOCATION);
        if (count != 0) {
            vmError(errMsg, count);
        }
    }

    public static class Templates extends AbstractTemplates {

        private final SnippetInfo monitorenter = snippet(MonitorSnippets.class, "monitorenter");
        private final SnippetInfo monitorexit = snippet(MonitorSnippets.class, "monitorexit");
        private final SnippetInfo monitorenterStub = snippet(MonitorSnippets.class, "monitorenterStub");
        private final SnippetInfo monitorexitStub = snippet(MonitorSnippets.class, "monitorexitStub");
        private final SnippetInfo initCounter = snippet(MonitorSnippets.class, "initCounter");
        private final SnippetInfo checkCounter = snippet(MonitorSnippets.class, "checkCounter");

        private final boolean useFastLocking;

        public Templates(HotSpotProviders providers, TargetDescription target, boolean useFastLocking) {
            super(providers, providers.getSnippetReflection(), target);
            this.useFastLocking = useFastLocking;
        }

        public void lower(RawMonitorEnterNode monitorenterNode, HotSpotRegistersProvider registers, LoweringTool tool) {
            StructuredGraph graph = monitorenterNode.graph();
            checkBalancedMonitors(graph, tool);

            assert ((ObjectStamp) monitorenterNode.object().stamp()).nonNull();

            Arguments args;
            if (useFastLocking) {
                args = new Arguments(monitorenter, graph.getGuardsStage(), tool.getLoweringStage());
                args.add("object", monitorenterNode.object());
                args.add("hub", monitorenterNode.getHub());
                args.addConst("lockDepth", monitorenterNode.getMonitorId().getLockDepth());
                args.addConst("threadRegister", registers.getThreadRegister());
                args.addConst("stackPointerRegister", registers.getStackPointerRegister());
                args.addConst("trace", isTracingEnabledForType(monitorenterNode.object()) || isTracingEnabledForMethod(graph.method()));
            } else {
                args = new Arguments(monitorenterStub, graph.getGuardsStage(), tool.getLoweringStage());
                args.add("object", monitorenterNode.object());
                args.addConst("lockDepth", monitorenterNode.getMonitorId().getLockDepth());
                args.addConst("trace", isTracingEnabledForType(monitorenterNode.object()) || isTracingEnabledForMethod(graph.method()));
            }
<<<<<<< HEAD
            args.add("object", monitorenterNode.object());
            args.add("hub", monitorenterNode.getHub());
            args.addConst("lockDepth", monitorenterNode.getMonitorId().getLockDepth());
            args.addConst("threadRegister", registers.getThreadRegister());
            args.addConst("stackPointerRegister", registers.getStackPointerRegister());
            args.addConst("trace", isTracingEnabledForType(monitorenterNode.object()) || isTracingEnabledForMethod(graph));
            args.addConst("options", graph.getOptions());
=======
>>>>>>> beb0da8e

            template(args).instantiate(providers.getMetaAccess(), monitorenterNode, DEFAULT_REPLACER, args);
        }

        public void lower(MonitorExitNode monitorexitNode, LoweringTool tool) {
            StructuredGraph graph = monitorexitNode.graph();

            Arguments args;
            if (useFastLocking) {
                args = new Arguments(monitorexit, graph.getGuardsStage(), tool.getLoweringStage());
            } else {
                args = new Arguments(monitorexitStub, graph.getGuardsStage(), tool.getLoweringStage());
            }
            args.add("object", monitorexitNode.object());
            args.addConst("lockDepth", monitorexitNode.getMonitorId().getLockDepth());
            args.addConst("trace", isTracingEnabledForType(monitorexitNode.object()) || isTracingEnabledForMethod(graph));
            args.addConst("options", graph.getOptions());

            template(args).instantiate(providers.getMetaAccess(), monitorexitNode, DEFAULT_REPLACER, args);
        }

        public static boolean isTracingEnabledForType(ValueNode object) {
            ResolvedJavaType type = StampTool.typeOrNull(object.stamp());
            String filter = TraceMonitorsTypeFilter.getValue(object.getOptions());
            if (filter == null) {
                return false;
            } else {
                if (filter.length() == 0) {
                    return true;
                }
                if (type == null) {
                    return false;
                }
                return (type.getName().contains(filter));
            }
        }

        public static boolean isTracingEnabledForMethod(StructuredGraph graph) {
            String filter = TraceMonitorsMethodFilter.getValue(graph.getOptions());
            if (filter == null) {
                return false;
            } else {
                if (filter.length() == 0) {
                    return true;
                }
                if (graph.method() == null) {
                    return false;
                }
                return (graph.method().format("%H.%n").contains(filter));
            }
        }

        /**
         * If balanced monitor checking is enabled then nodes are inserted at the start and all
         * return points of the graph to initialize and check the monitor counter respectively.
         */
        private void checkBalancedMonitors(StructuredGraph graph, LoweringTool tool) {
            if (VERIFY_BALANCED_MONITORS) {
                NodeIterable<MonitorCounterNode> nodes = graph.getNodes().filter(MonitorCounterNode.class);
                if (nodes.isEmpty()) {
                    // Only insert the nodes if this is the first monitorenter being lowered.
                    JavaType returnType = initCounter.getMethod().getSignature().getReturnType(initCounter.getMethod().getDeclaringClass());
                    StampPair returnStamp = StampFactory.forDeclaredType(graph.getAssumptions(), returnType, false);
                    MethodCallTargetNode callTarget = graph.add(new MethodCallTargetNode(InvokeKind.Static, initCounter.getMethod(), new ValueNode[0], returnStamp, null));
                    InvokeNode invoke = graph.add(new InvokeNode(callTarget, 0));
                    invoke.setStateAfter(graph.start().stateAfter());
                    graph.addAfterFixed(graph.start(), invoke);

                    StructuredGraph inlineeGraph = providers.getReplacements().getSnippet(initCounter.getMethod(), null);
                    InliningUtil.inline(invoke, inlineeGraph, false, null, null);

                    List<ReturnNode> rets = graph.getNodes(ReturnNode.TYPE).snapshot();
                    for (ReturnNode ret : rets) {
                        returnType = checkCounter.getMethod().getSignature().getReturnType(checkCounter.getMethod().getDeclaringClass());
                        String msg = "unbalanced monitors in " + graph.method().format("%H.%n(%p)") + ", count = %d";
                        ConstantNode errMsg = ConstantNode.forConstant(tool.getConstantReflection().forString(msg), providers.getMetaAccess(), graph);
                        returnStamp = StampFactory.forDeclaredType(graph.getAssumptions(), returnType, false);
                        callTarget = graph.add(new MethodCallTargetNode(InvokeKind.Static, checkCounter.getMethod(), new ValueNode[]{errMsg}, returnStamp, null));
                        invoke = graph.add(new InvokeNode(callTarget, 0));
                        Bytecode code = new ResolvedJavaMethodBytecode(graph.method());
                        FrameState stateAfter = new FrameState(null, code, BytecodeFrame.AFTER_BCI, new ValueNode[0], new ValueNode[0], 0, new ValueNode[0], null, false, false);
                        invoke.setStateAfter(graph.add(stateAfter));
                        graph.addBeforeFixed(ret, invoke);

                        Arguments args = new Arguments(checkCounter, graph.getGuardsStage(), tool.getLoweringStage());
                        args.addConst("errMsg", msg);
                        inlineeGraph = template(args).copySpecializedGraph();
                        InliningUtil.inline(invoke, inlineeGraph, false, null, null);
                    }
                }
            }
        }
    }

    public static final ForeignCallDescriptor MONITORENTER = new ForeignCallDescriptor("monitorenter", void.class, Object.class, Word.class);
    public static final ForeignCallDescriptor MONITOREXIT = new ForeignCallDescriptor("monitorexit", void.class, Object.class, Word.class);

    @NodeIntrinsic(ForeignCallNode.class)
    private static native void monitorenterStubC(@ConstantNodeParameter ForeignCallDescriptor descriptor, Object object, Word lock);

    @NodeIntrinsic(ForeignCallNode.class)
    public static native void monitorexitStubC(@ConstantNodeParameter ForeignCallDescriptor descriptor, Object object, Word lock);

    /**
     * Counters for the various paths for acquiring a lock. The counters whose names start with
     * {@code "lock"} are mutually exclusive. The other counters are for paths that may be shared.
     */
    public static final SnippetCounter.Group lockCounters = SnippetCounters.getValue(GLOBAL) ? new SnippetCounter.Group("MonitorEnters") : null;
    public static final SnippetCounter lockBiasExisting = new SnippetCounter(lockCounters, "lock{bias:existing}", "bias-locked previously biased object");
    public static final SnippetCounter lockBiasAcquired = new SnippetCounter(lockCounters, "lock{bias:acquired}", "bias-locked newly biased object");
    public static final SnippetCounter lockBiasTransfer = new SnippetCounter(lockCounters, "lock{bias:transfer}", "bias-locked, biased transferred");
    public static final SnippetCounter lockCas = new SnippetCounter(lockCounters, "lock{cas}", "cas-locked an object");
    public static final SnippetCounter lockCasRecursive = new SnippetCounter(lockCounters, "lock{cas:recursive}", "cas-locked, recursive");
    public static final SnippetCounter lockStubEpochExpired = new SnippetCounter(lockCounters, "lock{stub:epoch-expired}", "stub-locked, epoch expired");
    public static final SnippetCounter lockStubRevoke = new SnippetCounter(lockCounters, "lock{stub:revoke}", "stub-locked, biased revoked");
    public static final SnippetCounter lockStubFailedCas = new SnippetCounter(lockCounters, "lock{stub:failed-cas}", "stub-locked, failed cas");

    public static final SnippetCounter unbiasable = new SnippetCounter(lockCounters, "unbiasable", "object with unbiasable type");
    public static final SnippetCounter revokeBias = new SnippetCounter(lockCounters, "revokeBias", "object had bias revoked");

    /**
     * Counters for the various paths for releasing a lock. The counters whose names start with
     * {@code "unlock"} are mutually exclusive. The other counters are for paths that may be shared.
     */
    public static final SnippetCounter.Group unlockCounters = SnippetCounters.getValue(GLOBAL) ? new SnippetCounter.Group("MonitorExits") : null;
    public static final SnippetCounter unlockBias = new SnippetCounter(unlockCounters, "unlock{bias}", "bias-unlocked an object");
    public static final SnippetCounter unlockCas = new SnippetCounter(unlockCounters, "unlock{cas}", "cas-unlocked an object");
    public static final SnippetCounter unlockCasRecursive = new SnippetCounter(unlockCounters, "unlock{cas:recursive}", "cas-unlocked an object, recursive");
    public static final SnippetCounter unlockStub = new SnippetCounter(unlockCounters, "unlock{stub}", "stub-unlocked an object");
}<|MERGE_RESOLUTION|>--- conflicted
+++ resolved
@@ -560,23 +560,15 @@
                 args.addConst("lockDepth", monitorenterNode.getMonitorId().getLockDepth());
                 args.addConst("threadRegister", registers.getThreadRegister());
                 args.addConst("stackPointerRegister", registers.getStackPointerRegister());
-                args.addConst("trace", isTracingEnabledForType(monitorenterNode.object()) || isTracingEnabledForMethod(graph.method()));
+                args.addConst("trace", isTracingEnabledForType(monitorenterNode.object()) || isTracingEnabledForMethod(graph));
+                args.addConst("options", graph.getOptions());
             } else {
                 args = new Arguments(monitorenterStub, graph.getGuardsStage(), tool.getLoweringStage());
                 args.add("object", monitorenterNode.object());
                 args.addConst("lockDepth", monitorenterNode.getMonitorId().getLockDepth());
-                args.addConst("trace", isTracingEnabledForType(monitorenterNode.object()) || isTracingEnabledForMethod(graph.method()));
-            }
-<<<<<<< HEAD
-            args.add("object", monitorenterNode.object());
-            args.add("hub", monitorenterNode.getHub());
-            args.addConst("lockDepth", monitorenterNode.getMonitorId().getLockDepth());
-            args.addConst("threadRegister", registers.getThreadRegister());
-            args.addConst("stackPointerRegister", registers.getStackPointerRegister());
-            args.addConst("trace", isTracingEnabledForType(monitorenterNode.object()) || isTracingEnabledForMethod(graph));
-            args.addConst("options", graph.getOptions());
-=======
->>>>>>> beb0da8e
+                args.addConst("trace", isTracingEnabledForType(monitorenterNode.object()) || isTracingEnabledForMethod(graph));
+                args.addConst("options", graph.getOptions());
+            }
 
             template(args).instantiate(providers.getMetaAccess(), monitorenterNode, DEFAULT_REPLACER, args);
         }
