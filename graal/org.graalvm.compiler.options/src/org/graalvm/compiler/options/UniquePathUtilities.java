--- conflicted
+++ resolved
@@ -107,13 +107,8 @@
         }
         String ext = formatExtension(extension);
         final String name = includeThreadId
-<<<<<<< HEAD
-                        ? String.format("%s-%d_%d%s", option.getValue(options), getGlobalTimeStamp(), getThreadDumpId(), formatExtension(extension))
-                        : String.format("%s-%d%s", option.getValue(options), getGlobalTimeStamp(), formatExtension(extension));
-=======
-                        ? String.format("%s-%d_%s%s", option.getValue(), getGlobalTimeStamp(), getThreadDumpId(ext), ext)
-                        : String.format("%s-%d%s", option.getValue(), getGlobalTimeStamp(), ext);
->>>>>>> d9930124
+                        ? String.format("%s-%d_%s%s", option.getValue(options), getGlobalTimeStamp(), getThreadDumpId(ext), ext)
+                        : String.format("%s-%d%s", option.getValue(options), getGlobalTimeStamp(), ext);
         Path result = Paths.get(name);
         if (result.isAbsolute() || defaultDirectory == null) {
             return result;
