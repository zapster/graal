--- conflicted
+++ resolved
@@ -22,12 +22,8 @@
  */
 package com.oracle.graal.compiler.phases;
 
-<<<<<<< HEAD
 import static com.oracle.graal.phases.GraalOptions.*;
 
-import com.oracle.graal.nodes.spi.Lowerable.LoweringType;
-=======
->>>>>>> 3c206aba
 import com.oracle.graal.phases.*;
 import com.oracle.graal.phases.common.*;
 import com.oracle.graal.phases.tiers.*;
@@ -35,13 +31,9 @@
 public class LowTier extends PhaseSuite<LowTierContext> {
 
     public LowTier() {
-<<<<<<< HEAD
         CanonicalizerPhase canonicalizer = new CanonicalizerPhase(!AOTCompilation.getValue());
 
-        appendPhase(new LoweringPhase(LoweringType.AFTER_FSA, canonicalizer));
-=======
-        appendPhase(new LoweringPhase());
->>>>>>> 3c206aba
+        appendPhase(new LoweringPhase(canonicalizer));
 
         appendPhase(new ExpandLogicPhase());
 
