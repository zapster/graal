/*
 * Copyright (c) 2015, 2017, Oracle and/or its affiliates. All rights reserved.
 * DO NOT ALTER OR REMOVE COPYRIGHT NOTICES OR THIS FILE HEADER.
 *
 * This code is free software; you can redistribute it and/or modify it
 * under the terms of the GNU General Public License version 2 only, as
 * published by the Free Software Foundation.
 *
 * This code is distributed in the hope that it will be useful, but WITHOUT
 * ANY WARRANTY; without even the implied warranty of MERCHANTABILITY or
 * FITNESS FOR A PARTICULAR PURPOSE.  See the GNU General Public License
 * version 2 for more details (a copy is included in the LICENSE file that
 * accompanied this code).
 *
 * You should have received a copy of the GNU General Public License version
 * 2 along with this work; if not, write to the Free Software Foundation,
 * Inc., 51 Franklin St, Fifth Floor, Boston, MA 02110-1301 USA.
 *
 * Please contact Oracle, 500 Oracle Parkway, Redwood Shores, CA 94065 USA
 * or visit www.oracle.com if you need additional information or have any
 * questions.
 */
package org.graalvm.compiler.hotspot.amd64;

import static org.graalvm.compiler.core.common.GraalOptions.GeneratePIC;
import static jdk.vm.ci.code.ValueUtil.asRegister;

import jdk.vm.ci.amd64.AMD64Kind;
import jdk.vm.ci.code.Register;
import jdk.vm.ci.meta.AllocatableValue;

import org.graalvm.compiler.asm.amd64.AMD64Address;
import org.graalvm.compiler.asm.amd64.AMD64MacroAssembler;
import org.graalvm.compiler.debug.GraalError;
import org.graalvm.compiler.lir.LIRInstructionClass;
import org.graalvm.compiler.lir.amd64.AMD64LIRInstruction;
import org.graalvm.compiler.lir.asm.CompilationResultBuilder;

public final class AMD64HotSpotLoadConfigValueOp extends AMD64LIRInstruction {

    public static final LIRInstructionClass<AMD64HotSpotLoadConfigValueOp> TYPE = LIRInstructionClass.create(AMD64HotSpotLoadConfigValueOp.class);

    @Def({OperandFlag.REG}) protected AllocatableValue result;
    private final int markId;

    public AMD64HotSpotLoadConfigValueOp(int markId, AllocatableValue result) {
        super(TYPE);
        this.result = result;
        this.markId = markId;
    }

    @Override
    public void emitCode(CompilationResultBuilder crb, AMD64MacroAssembler masm) {
<<<<<<< HEAD
        if (GeneratePIC.getValue(crb.getOptions())) {
            masm.movq(asRegister(result), masm.getPlaceholder(-1));
=======
        if (GeneratePIC.getValue()) {
            AMD64Kind kind = (AMD64Kind) result.getPlatformKind();
            Register reg = asRegister(result);
            AMD64Address placeholder = masm.getPlaceholder(-1);
            switch (kind) {
                case BYTE:
                    masm.movsbl(reg, placeholder);
                    break;
                case WORD:
                    masm.movswl(reg, placeholder);
                    break;
                case DWORD:
                    masm.movl(reg, placeholder);
                    break;
                case QWORD:
                    masm.movq(reg, placeholder);
                    break;
                default:
                    throw GraalError.unimplemented();
            }
>>>>>>> 60b1818b
        } else {
            throw GraalError.unimplemented();
        }
        crb.recordMark(markId);
    }

}<|MERGE_RESOLUTION|>--- conflicted
+++ resolved
@@ -51,11 +51,7 @@
 
     @Override
     public void emitCode(CompilationResultBuilder crb, AMD64MacroAssembler masm) {
-<<<<<<< HEAD
         if (GeneratePIC.getValue(crb.getOptions())) {
-            masm.movq(asRegister(result), masm.getPlaceholder(-1));
-=======
-        if (GeneratePIC.getValue()) {
             AMD64Kind kind = (AMD64Kind) result.getPlatformKind();
             Register reg = asRegister(result);
             AMD64Address placeholder = masm.getPlaceholder(-1);
@@ -75,7 +71,6 @@
                 default:
                     throw GraalError.unimplemented();
             }
->>>>>>> 60b1818b
         } else {
             throw GraalError.unimplemented();
         }
