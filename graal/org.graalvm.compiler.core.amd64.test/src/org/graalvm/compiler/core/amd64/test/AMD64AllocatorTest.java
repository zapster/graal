/*
 * Copyright (c) 2013, Oracle and/or its affiliates. All rights reserved.
 * DO NOT ALTER OR REMOVE COPYRIGHT NOTICES OR THIS FILE HEADER.
 *
 * This code is free software; you can redistribute it and/or modify it
 * under the terms of the GNU General Public License version 2 only, as
 * published by the Free Software Foundation.
 *
 * This code is distributed in the hope that it will be useful, but WITHOUT
 * ANY WARRANTY; without even the implied warranty of MERCHANTABILITY or
 * FITNESS FOR A PARTICULAR PURPOSE.  See the GNU General Public License
 * version 2 for more details (a copy is included in the LICENSE file that
 * accompanied this code).
 *
 * You should have received a copy of the GNU General Public License version
 * 2 along with this work; if not, write to the Free Software Foundation,
 * Inc., 51 Franklin St, Fifth Floor, Boston, MA 02110-1301 USA.
 *
 * Please contact Oracle, 500 Oracle Parkway, Redwood Shores, CA 94065 USA
 * or visit www.oracle.com if you need additional information or have any
 * questions.
 */
package org.graalvm.compiler.core.amd64.test;

import static org.graalvm.compiler.core.common.GraalOptions.TraceRA;
import static org.graalvm.compiler.core.common.GraalOptions.RegisterPressure;
import static org.junit.Assume.assumeTrue;
import jdk.vm.ci.amd64.AMD64;

import org.junit.Before;
import org.junit.Ignore;
import org.junit.Test;

import org.graalvm.compiler.core.test.backend.AllocatorTest;
import org.graalvm.compiler.lir.alloc.graphcoloring.GraphColoringPhase;

public class AMD64AllocatorTest extends AllocatorTest {

    @Before
    public void checkAMD64() {
        assumeTrue("skipping AMD64 specific test", getTarget().arch instanceof AMD64);
<<<<<<< HEAD
        assumeTrue("RegisterPressure is set -> skip", RegisterPressure.getValue() == null);
        assumeTrue("TraceRA is set -> skip", !TraceRA.getValue());
        assumeTrue("Graphcoloring is enabled -> skip", !GraphColoringPhase.Options.LIROptGraphColoringPhase.getValue());
=======
        assumeTrue("RegisterPressure is set -> skip", RegisterPressure.getValue(getInitialOptions()) == null);
        assumeTrue("TraceRA is set -> skip", !TraceRA.getValue(getInitialOptions()));
>>>>>>> 11ec1deb
    }

    @Test
    public void test1() {
        testAllocation("test1snippet", 3, 1, 0);
    }

    public static long test1snippet(long x) {
        return x + 5;
    }

    @Test
    public void test2() {
        testAllocation("test2snippet", 3, 0, 0);
    }

    public static long test2snippet(long x) {
        return x * 5;
    }

    @Ignore
    @Test
    public void test3() {
        testAllocation("test3snippet", 4, 1, 0);
    }

    public static long test3snippet(long x) {
        return x / 3 + x % 3;
    }

}<|MERGE_RESOLUTION|>--- conflicted
+++ resolved
@@ -39,14 +39,11 @@
     @Before
     public void checkAMD64() {
         assumeTrue("skipping AMD64 specific test", getTarget().arch instanceof AMD64);
-<<<<<<< HEAD
-        assumeTrue("RegisterPressure is set -> skip", RegisterPressure.getValue() == null);
-        assumeTrue("TraceRA is set -> skip", !TraceRA.getValue());
-        assumeTrue("Graphcoloring is enabled -> skip", !GraphColoringPhase.Options.LIROptGraphColoringPhase.getValue());
-=======
+
         assumeTrue("RegisterPressure is set -> skip", RegisterPressure.getValue(getInitialOptions()) == null);
         assumeTrue("TraceRA is set -> skip", !TraceRA.getValue(getInitialOptions()));
->>>>>>> 11ec1deb
+        assumeTrue("Graphcoloring is enabled -> skip", !GraphColoringPhase.Options.LIROptGraphColoringPhase.getValue(getInitialOptions()));
+
     }
 
     @Test
