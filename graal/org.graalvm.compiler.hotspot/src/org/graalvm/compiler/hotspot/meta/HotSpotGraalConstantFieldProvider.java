--- conflicted
+++ resolved
@@ -60,14 +60,6 @@
     public <T> T readConstantField(ResolvedJavaField field, ConstantFieldTool<T> tool) {
         assert !ImmutableCode.getValue(tool.getOptions()) || isCalledForSnippets(metaAccess) || SnippetGraphUnderConstruction.get() != null ||
                         FieldReadEnabledInImmutableCode.get() == Boolean.TRUE : tool.getReceiver();
-<<<<<<< HEAD
-        if (!field.isStatic() && getStableOptionKeyType().isInstance(tool.getReceiver()) && field.getName().equals("value")) {
-            JavaConstant ret = tool.readValue();
-            return tool.foldConstant(ret);
-        }
-=======
->>>>>>> 41d3dc96
-
         return super.readConstantField(field, tool);
     }
 
